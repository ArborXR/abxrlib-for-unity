%YAML 1.1
%TAG !u! tag:unity3d.com,2011:
--- !u!1 &106725648231233104
GameObject:
  m_ObjectHideFlags: 0
  m_CorrespondingSourceObject: {fileID: 0}
  m_PrefabInstance: {fileID: 0}
  m_PrefabAsset: {fileID: 0}
  serializedVersion: 6
  m_Component:
  - component: {fileID: 7516321396508588858}
  - component: {fileID: 8142407110145818649}
  - component: {fileID: 5383210888586356111}
  - component: {fileID: 4223370118957225066}
  m_Layer: 5
  m_Name: BG_Outline
  m_TagString: Untagged
  m_Icon: {fileID: 0}
  m_NavMeshLayer: 0
  m_StaticEditorFlags: 0
  m_IsActive: 1
--- !u!224 &7516321396508588858
RectTransform:
  m_ObjectHideFlags: 0
  m_CorrespondingSourceObject: {fileID: 0}
  m_PrefabInstance: {fileID: 0}
  m_PrefabAsset: {fileID: 0}
  m_GameObject: {fileID: 106725648231233104}
<<<<<<< HEAD
  m_LocalRotation: {x: 0, y: 0, z: 0, w: 1}
  m_LocalPosition: {x: 0, y: 0, z: 0}
  m_LocalScale: {x: 1, y: 1, z: 1}
  m_ConstrainProportionsScale: 0
  m_Children: []
  m_Father: {fileID: 5882378055200361980}
  m_LocalEulerAnglesHint: {x: 0, y: 0, z: 0}
  m_AnchorMin: {x: 0, y: 0}
  m_AnchorMax: {x: 1, y: 1}
  m_AnchoredPosition: {x: -1.065, y: 1.11}
  m_SizeDelta: {x: 13.313, y: -1.755}
=======
  m_LocalRotation: {x: -0.04361941, y: -0, z: -0, w: 0.99904823}
  m_LocalPosition: {x: 0, y: 0, z: 0.12}
  m_LocalScale: {x: 1, y: 1, z: 1}
  m_ConstrainProportionsScale: 0
  m_Children:
  - {fileID: 2159974401106593113}
  m_Father: {fileID: 903872879514753020}
  m_LocalEulerAnglesHint: {x: 0, y: 0, z: 0}
  m_AnchorMin: {x: 0, y: 0}
  m_AnchorMax: {x: 1, y: 1}
  m_AnchoredPosition: {x: 0.030000687, y: -0.08}
  m_SizeDelta: {x: 13.312996, y: -1.7550011}
>>>>>>> 67e8a8fb
  m_Pivot: {x: 0.5, y: 0.5}
--- !u!222 &8142407110145818649
CanvasRenderer:
  m_ObjectHideFlags: 0
  m_CorrespondingSourceObject: {fileID: 0}
  m_PrefabInstance: {fileID: 0}
  m_PrefabAsset: {fileID: 0}
  m_GameObject: {fileID: 106725648231233104}
  m_CullTransparentMesh: 1
--- !u!114 &5383210888586356111
MonoBehaviour:
  m_ObjectHideFlags: 0
  m_CorrespondingSourceObject: {fileID: 0}
  m_PrefabInstance: {fileID: 0}
  m_PrefabAsset: {fileID: 0}
  m_GameObject: {fileID: 106725648231233104}
  m_Enabled: 1
  m_EditorHideFlags: 0
  m_Script: {fileID: 11500000, guid: fe87c0e1cc204ed48ad3b37840f39efc, type: 3}
  m_Name: 
  m_EditorClassIdentifier: 
  m_Material: {fileID: 0}
  m_Color: {r: 0.18039216, g: 0.21960786, b: 0.2509804, a: 1}
  m_RaycastTarget: 1
  m_RaycastPadding: {x: 0, y: 0, z: 0, w: 0}
  m_Maskable: 1
  m_OnCullStateChanged:
    m_PersistentCalls:
      m_Calls: []
  m_Sprite: {fileID: 0}
  m_Type: 1
  m_PreserveAspect: 0
  m_FillCenter: 1
  m_FillMethod: 4
  m_FillAmount: 1
  m_FillClockwise: 1
  m_FillOrigin: 0
  m_UseSpriteMesh: 0
  m_PixelsPerUnitMultiplier: 7
--- !u!114 &4223370118957225066
MonoBehaviour:
  m_ObjectHideFlags: 0
  m_CorrespondingSourceObject: {fileID: 0}
  m_PrefabInstance: {fileID: 0}
  m_PrefabAsset: {fileID: 0}
  m_GameObject: {fileID: 106725648231233104}
  m_Enabled: 1
  m_EditorHideFlags: 0
  m_Script: {fileID: 11500000, guid: 7434d126d65a44c07a9eb516e3307e49, type: 3}
  m_Name: 
  m_EditorClassIdentifier: Nobi.UiRoundedCorners::Nobi.UiRoundedCorners.ImageWithRoundedCorners
  radius: 1
  image: {fileID: 5383210888586356111}
--- !u!1 &580272132967702838
GameObject:
  m_ObjectHideFlags: 0
  m_CorrespondingSourceObject: {fileID: 0}
  m_PrefabInstance: {fileID: 0}
  m_PrefabAsset: {fileID: 0}
  serializedVersion: 6
  m_Component:
  - component: {fileID: 4067454752663020720}
  - component: {fileID: 8993269722378247444}
  - component: {fileID: 3457369287622392807}
  m_Layer: 5
  m_Name: Text (TMP)
  m_TagString: Untagged
  m_Icon: {fileID: 0}
  m_NavMeshLayer: 0
  m_StaticEditorFlags: 0
  m_IsActive: 1
--- !u!224 &4067454752663020720
RectTransform:
  m_ObjectHideFlags: 0
  m_CorrespondingSourceObject: {fileID: 0}
  m_PrefabInstance: {fileID: 0}
  m_PrefabAsset: {fileID: 0}
  m_GameObject: {fileID: 580272132967702838}
  m_LocalRotation: {x: 0, y: 0, z: 0, w: 1}
  m_LocalPosition: {x: 0, y: 0, z: 0.0000014901161}
  m_LocalScale: {x: 1, y: 1, z: 1}
  m_ConstrainProportionsScale: 0
  m_Children: []
  m_Father: {fileID: 8997086437626209917}
  m_LocalEulerAnglesHint: {x: 0, y: 0, z: 0}
  m_AnchorMin: {x: 0, y: 0}
  m_AnchorMax: {x: 1, y: 1}
  m_AnchoredPosition: {x: 0, y: 0}
  m_SizeDelta: {x: 0, y: 0}
  m_Pivot: {x: 0.5, y: 0.5}
--- !u!222 &8993269722378247444
CanvasRenderer:
  m_ObjectHideFlags: 0
  m_CorrespondingSourceObject: {fileID: 0}
  m_PrefabInstance: {fileID: 0}
  m_PrefabAsset: {fileID: 0}
  m_GameObject: {fileID: 580272132967702838}
  m_CullTransparentMesh: 1
--- !u!114 &3457369287622392807
MonoBehaviour:
  m_ObjectHideFlags: 0
  m_CorrespondingSourceObject: {fileID: 0}
  m_PrefabInstance: {fileID: 0}
  m_PrefabAsset: {fileID: 0}
  m_GameObject: {fileID: 580272132967702838}
  m_Enabled: 1
  m_EditorHideFlags: 0
  m_Script: {fileID: 11500000, guid: f4688fdb7df04437aeb418b961361dc5, type: 3}
  m_Name: 
  m_EditorClassIdentifier: 
  m_Material: {fileID: 0}
  m_Color: {r: 1, g: 1, b: 1, a: 1}
  m_RaycastTarget: 1
  m_RaycastPadding: {x: 0, y: 0, z: 0, w: 0}
  m_Maskable: 1
  m_OnCullStateChanged:
    m_PersistentCalls:
      m_Calls: []
  m_text: Shift
  m_isRightToLeft: 0
  m_fontAsset: {fileID: 11400000, guid: 8f586378b4e144a9851e7b34d9b748ee, type: 2}
  m_sharedMaterial: {fileID: 2180264, guid: 8f586378b4e144a9851e7b34d9b748ee, type: 2}
  m_fontSharedMaterials: []
  m_fontMaterial: {fileID: 0}
  m_fontMaterials: []
  m_fontColor32:
    serializedVersion: 2
    rgba: 4294967295
  m_fontColor: {r: 1, g: 1, b: 1, a: 1}
  m_enableVertexGradient: 0
  m_colorMode: 3
  m_fontColorGradient:
    topLeft: {r: 1, g: 1, b: 1, a: 1}
    topRight: {r: 1, g: 1, b: 1, a: 1}
    bottomLeft: {r: 1, g: 1, b: 1, a: 1}
    bottomRight: {r: 1, g: 1, b: 1, a: 1}
  m_fontColorGradientPreset: {fileID: 0}
  m_spriteAsset: {fileID: 0}
  m_tintAllSprites: 0
  m_StyleSheet: {fileID: 0}
  m_TextStyleHashCode: -1183493901
  m_overrideHtmlColors: 0
  m_faceColor:
    serializedVersion: 2
    rgba: 4294967295
  m_fontSize: 1.2
  m_fontSizeBase: 1.2
  m_fontWeight: 400
  m_enableAutoSizing: 0
  m_fontSizeMin: 18
  m_fontSizeMax: 72
  m_fontStyle: 0
  m_HorizontalAlignment: 2
  m_VerticalAlignment: 512
  m_textAlignment: 65535
  m_characterSpacing: 0
  m_wordSpacing: 0
  m_lineSpacing: 0
  m_lineSpacingMax: 0
  m_paragraphSpacing: 0
  m_charWidthMaxAdj: 0
  m_TextWrappingMode: 1
  m_wordWrappingRatios: 0.4
  m_overflowMode: 0
  m_linkedTextComponent: {fileID: 0}
  parentLinkedComponent: {fileID: 0}
  m_enableKerning: 1
  m_ActiveFontFeatures: 6e72656b
  m_enableExtraPadding: 0
  checkPaddingRequired: 0
  m_isRichText: 1
  m_EmojiFallbackSupport: 1
  m_parseCtrlCharacters: 1
  m_isOrthographic: 1
  m_isCullingEnabled: 0
  m_horizontalMapping: 0
  m_verticalMapping: 0
  m_uvLineOffset: 0
  m_geometrySortingOrder: 0
  m_IsTextObjectScaleStatic: 0
  m_VertexBufferAutoSizeReduction: 0
  m_useMaxVisibleDescender: 1
  m_pageToDisplay: 1
  m_margin: {x: 0, y: 0, z: 0, w: 0}
  m_isUsingLegacyAnimationComponent: 0
  m_isVolumetricText: 0
  m_hasFontAssetChanged: 0
  m_baseMaterial: {fileID: 0}
  m_maskOffset: {x: 0, y: 0, z: 0, w: 0}
--- !u!1 &1018100142081175598
GameObject:
  m_ObjectHideFlags: 0
  m_CorrespondingSourceObject: {fileID: 0}
  m_PrefabInstance: {fileID: 0}
  m_PrefabAsset: {fileID: 0}
  serializedVersion: 6
  m_Component:
  - component: {fileID: 8997086437626209917}
  - component: {fileID: 5635014306639256256}
  - component: {fileID: 2245562695882168521}
  - component: {fileID: 770285599164673319}
  - component: {fileID: 3979269681326771416}
  m_Layer: 5
  m_Name: ShiftButton2
  m_TagString: Untagged
  m_Icon: {fileID: 0}
  m_NavMeshLayer: 0
  m_StaticEditorFlags: 0
  m_IsActive: 1
--- !u!224 &8997086437626209917
RectTransform:
  m_ObjectHideFlags: 0
  m_CorrespondingSourceObject: {fileID: 0}
  m_PrefabInstance: {fileID: 0}
  m_PrefabAsset: {fileID: 0}
  m_GameObject: {fileID: 1018100142081175598}
  m_LocalRotation: {x: -0, y: -0, z: -0, w: 1}
  m_LocalPosition: {x: 0, y: 0, z: 0}
  m_LocalScale: {x: 1, y: 1, z: 1}
  m_ConstrainProportionsScale: 0
  m_Children:
  - {fileID: 4067454752663020720}
  m_Father: {fileID: 6471338919264333816}
  m_LocalEulerAnglesHint: {x: 0, y: 0, z: 0}
  m_AnchorMin: {x: 0, y: 0}
  m_AnchorMax: {x: 0, y: 0}
  m_AnchoredPosition: {x: 0, y: 0}
  m_SizeDelta: {x: 4.3, y: 3}
  m_Pivot: {x: 0.5, y: 0.5}
--- !u!222 &5635014306639256256
CanvasRenderer:
  m_ObjectHideFlags: 0
  m_CorrespondingSourceObject: {fileID: 0}
  m_PrefabInstance: {fileID: 0}
  m_PrefabAsset: {fileID: 0}
  m_GameObject: {fileID: 1018100142081175598}
  m_CullTransparentMesh: 1
--- !u!114 &2245562695882168521
MonoBehaviour:
  m_ObjectHideFlags: 0
  m_CorrespondingSourceObject: {fileID: 0}
  m_PrefabInstance: {fileID: 0}
  m_PrefabAsset: {fileID: 0}
  m_GameObject: {fileID: 1018100142081175598}
  m_Enabled: 1
  m_EditorHideFlags: 0
  m_Script: {fileID: 11500000, guid: fe87c0e1cc204ed48ad3b37840f39efc, type: 3}
  m_Name: 
  m_EditorClassIdentifier: 
  m_Material: {fileID: 0}
  m_Color: {r: 1, g: 1, b: 1, a: 1}
  m_RaycastTarget: 1
  m_RaycastPadding: {x: 0, y: 0, z: 0, w: 0}
  m_Maskable: 1
  m_OnCullStateChanged:
    m_PersistentCalls:
      m_Calls: []
  m_Sprite: {fileID: 0}
  m_Type: 1
  m_PreserveAspect: 0
  m_FillCenter: 1
  m_FillMethod: 4
  m_FillAmount: 1
  m_FillClockwise: 1
  m_FillOrigin: 0
  m_UseSpriteMesh: 0
  m_PixelsPerUnitMultiplier: 20
--- !u!114 &770285599164673319
MonoBehaviour:
  m_ObjectHideFlags: 0
  m_CorrespondingSourceObject: {fileID: 0}
  m_PrefabInstance: {fileID: 0}
  m_PrefabAsset: {fileID: 0}
  m_GameObject: {fileID: 1018100142081175598}
  m_Enabled: 1
  m_EditorHideFlags: 0
  m_Script: {fileID: 11500000, guid: 4e29b1a8efbd4b44bb3f3716e73f07ff, type: 3}
  m_Name: 
  m_EditorClassIdentifier: 
  m_Navigation:
    m_Mode: 3
    m_WrapAround: 0
    m_SelectOnUp: {fileID: 0}
    m_SelectOnDown: {fileID: 0}
    m_SelectOnLeft: {fileID: 0}
    m_SelectOnRight: {fileID: 0}
  m_Transition: 1
  m_Colors:
    m_NormalColor: {r: 0.18039216, g: 0.21960786, b: 0.2509804, a: 1}
    m_HighlightedColor: {r: 0.2749644, g: 0.3161267, b: 0.3490566, a: 1}
    m_PressedColor: {r: 0.18039216, g: 0.21960786, b: 0.2509804, a: 1}
    m_SelectedColor: {r: 0.18039216, g: 0.21960786, b: 0.2509804, a: 1}
    m_DisabledColor: {r: 0.78431374, g: 0.78431374, b: 0.78431374, a: 0.5019608}
    m_ColorMultiplier: 1
    m_FadeDuration: 0.1
  m_SpriteState:
    m_HighlightedSprite: {fileID: 0}
    m_PressedSprite: {fileID: 0}
    m_SelectedSprite: {fileID: 0}
    m_DisabledSprite: {fileID: 0}
  m_AnimationTriggers:
    m_NormalTrigger: Normal
    m_HighlightedTrigger: Highlighted
    m_PressedTrigger: Pressed
    m_SelectedTrigger: Selected
    m_DisabledTrigger: Disabled
  m_Interactable: 1
  m_TargetGraphic: {fileID: 2245562695882168521}
  m_OnClick:
    m_PersistentCalls:
      m_Calls: []
--- !u!114 &3979269681326771416
MonoBehaviour:
  m_ObjectHideFlags: 0
  m_CorrespondingSourceObject: {fileID: 0}
  m_PrefabInstance: {fileID: 0}
  m_PrefabAsset: {fileID: 0}
  m_GameObject: {fileID: 1018100142081175598}
  m_Enabled: 1
  m_EditorHideFlags: 0
  m_Script: {fileID: 11500000, guid: 7434d126d65a44c07a9eb516e3307e49, type: 3}
  m_Name: 
  m_EditorClassIdentifier: Nobi.UiRoundedCorners::Nobi.UiRoundedCorners.ImageWithRoundedCorners
  radius: 0.4
  image: {fileID: 2245562695882168521}
--- !u!1 &1308536455366478620
GameObject:
  m_ObjectHideFlags: 0
  m_CorrespondingSourceObject: {fileID: 0}
  m_PrefabInstance: {fileID: 0}
  m_PrefabAsset: {fileID: 0}
  serializedVersion: 6
  m_Component:
  - component: {fileID: 1093109860516003748}
  - component: {fileID: 4333482493572181933}
  m_Layer: 5
  m_Name: Row3
  m_TagString: Untagged
  m_Icon: {fileID: 0}
  m_NavMeshLayer: 0
  m_StaticEditorFlags: 0
  m_IsActive: 1
--- !u!224 &1093109860516003748
RectTransform:
  m_ObjectHideFlags: 0
  m_CorrespondingSourceObject: {fileID: 0}
  m_PrefabInstance: {fileID: 0}
  m_PrefabAsset: {fileID: 0}
  m_GameObject: {fileID: 1308536455366478620}
  m_LocalRotation: {x: 0, y: 0, z: 0, w: 1}
  m_LocalPosition: {x: 0, y: 0, z: -0.0000047963113}
  m_LocalScale: {x: 1, y: 1, z: 1}
  m_ConstrainProportionsScale: 0
  m_Children:
  - {fileID: 6011421713868079468}
  - {fileID: 9199516455223392581}
  - {fileID: 8128764264531234801}
  - {fileID: 2536710032077841029}
  - {fileID: 6199573161579499748}
  - {fileID: 4894654753393219968}
  - {fileID: 2979943096632083469}
  - {fileID: 6760267388091793886}
  - {fileID: 5919688308062140089}
  m_Father: {fileID: 2159974401106593113}
  m_LocalEulerAnglesHint: {x: 0, y: 0, z: 0}
  m_AnchorMin: {x: 0, y: 1}
  m_AnchorMax: {x: 0, y: 1}
  m_AnchoredPosition: {x: 17.092041, y: -8.979973}
  m_SizeDelta: {x: 31, y: 3}
  m_Pivot: {x: 0.5, y: 0.5}
--- !u!114 &4333482493572181933
MonoBehaviour:
  m_ObjectHideFlags: 0
  m_CorrespondingSourceObject: {fileID: 0}
  m_PrefabInstance: {fileID: 0}
  m_PrefabAsset: {fileID: 0}
  m_GameObject: {fileID: 1308536455366478620}
  m_Enabled: 1
  m_EditorHideFlags: 0
  m_Script: {fileID: 11500000, guid: 30649d3a9faa99c48a7b1166b86bf2a0, type: 3}
  m_Name: 
  m_EditorClassIdentifier: 
  m_Padding:
    m_Left: 0
    m_Right: 0
    m_Top: 0
    m_Bottom: 0
  m_ChildAlignment: 4
  m_Spacing: 0.2
  m_ChildForceExpandWidth: 0
  m_ChildForceExpandHeight: 0
  m_ChildControlWidth: 0
  m_ChildControlHeight: 0
  m_ChildScaleWidth: 0
  m_ChildScaleHeight: 0
  m_ReverseArrangement: 0
--- !u!1 &1379138758005959182
GameObject:
  m_ObjectHideFlags: 0
  m_CorrespondingSourceObject: {fileID: 0}
  m_PrefabInstance: {fileID: 0}
  m_PrefabAsset: {fileID: 0}
  serializedVersion: 6
  m_Component:
  - component: {fileID: 2165244684486937929}
  - component: {fileID: 68481391392176700}
  - component: {fileID: 1306811006119293287}
  m_Layer: 5
  m_Name: Text (TMP)
  m_TagString: Untagged
  m_Icon: {fileID: 0}
  m_NavMeshLayer: 0
  m_StaticEditorFlags: 0
  m_IsActive: 1
--- !u!224 &2165244684486937929
RectTransform:
  m_ObjectHideFlags: 0
  m_CorrespondingSourceObject: {fileID: 0}
  m_PrefabInstance: {fileID: 0}
  m_PrefabAsset: {fileID: 0}
  m_GameObject: {fileID: 1379138758005959182}
  m_LocalRotation: {x: 0, y: 0, z: 0, w: 1}
  m_LocalPosition: {x: 0, y: 0, z: 0.0000014901161}
  m_LocalScale: {x: 1, y: 1, z: 1}
  m_ConstrainProportionsScale: 0
  m_Children: []
  m_Father: {fileID: 2876786717057673969}
  m_LocalEulerAnglesHint: {x: 0, y: 0, z: 0}
  m_AnchorMin: {x: 0, y: 0}
  m_AnchorMax: {x: 1, y: 1}
  m_AnchoredPosition: {x: 0, y: 0}
  m_SizeDelta: {x: 0, y: 0}
  m_Pivot: {x: 0.5, y: 0.5}
--- !u!222 &68481391392176700
CanvasRenderer:
  m_ObjectHideFlags: 0
  m_CorrespondingSourceObject: {fileID: 0}
  m_PrefabInstance: {fileID: 0}
  m_PrefabAsset: {fileID: 0}
  m_GameObject: {fileID: 1379138758005959182}
  m_CullTransparentMesh: 1
--- !u!114 &1306811006119293287
MonoBehaviour:
  m_ObjectHideFlags: 0
  m_CorrespondingSourceObject: {fileID: 0}
  m_PrefabInstance: {fileID: 0}
  m_PrefabAsset: {fileID: 0}
  m_GameObject: {fileID: 1379138758005959182}
  m_Enabled: 1
  m_EditorHideFlags: 0
  m_Script: {fileID: 11500000, guid: f4688fdb7df04437aeb418b961361dc5, type: 3}
  m_Name: 
  m_EditorClassIdentifier: 
  m_Material: {fileID: 0}
  m_Color: {r: 1, g: 1, b: 1, a: 1}
  m_RaycastTarget: 1
  m_RaycastPadding: {x: 0, y: 0, z: 0, w: 0}
  m_Maskable: 1
  m_OnCullStateChanged:
    m_PersistentCalls:
      m_Calls: []
  m_text: Delete
  m_isRightToLeft: 0
  m_fontAsset: {fileID: 11400000, guid: 8f586378b4e144a9851e7b34d9b748ee, type: 2}
  m_sharedMaterial: {fileID: 2180264, guid: 8f586378b4e144a9851e7b34d9b748ee, type: 2}
  m_fontSharedMaterials: []
  m_fontMaterial: {fileID: 0}
  m_fontMaterials: []
  m_fontColor32:
    serializedVersion: 2
    rgba: 4294967295
  m_fontColor: {r: 1, g: 1, b: 1, a: 1}
  m_enableVertexGradient: 0
  m_colorMode: 3
  m_fontColorGradient:
    topLeft: {r: 1, g: 1, b: 1, a: 1}
    topRight: {r: 1, g: 1, b: 1, a: 1}
    bottomLeft: {r: 1, g: 1, b: 1, a: 1}
    bottomRight: {r: 1, g: 1, b: 1, a: 1}
  m_fontColorGradientPreset: {fileID: 0}
  m_spriteAsset: {fileID: 0}
  m_tintAllSprites: 0
  m_StyleSheet: {fileID: 0}
  m_TextStyleHashCode: -1183493901
  m_overrideHtmlColors: 0
  m_faceColor:
    serializedVersion: 2
    rgba: 4294967295
  m_fontSize: 1.2
  m_fontSizeBase: 1.2
  m_fontWeight: 400
  m_enableAutoSizing: 0
  m_fontSizeMin: 18
  m_fontSizeMax: 72
  m_fontStyle: 0
  m_HorizontalAlignment: 2
  m_VerticalAlignment: 512
  m_textAlignment: 65535
  m_characterSpacing: 0
  m_wordSpacing: 0
  m_lineSpacing: 0
  m_lineSpacingMax: 0
  m_paragraphSpacing: 0
  m_charWidthMaxAdj: 0
  m_TextWrappingMode: 1
  m_wordWrappingRatios: 0.4
  m_overflowMode: 0
  m_linkedTextComponent: {fileID: 0}
  parentLinkedComponent: {fileID: 0}
  m_enableKerning: 1
  m_ActiveFontFeatures: 6e72656b
  m_enableExtraPadding: 0
  checkPaddingRequired: 0
  m_isRichText: 1
  m_EmojiFallbackSupport: 1
  m_parseCtrlCharacters: 1
  m_isOrthographic: 1
  m_isCullingEnabled: 0
  m_horizontalMapping: 0
  m_verticalMapping: 0
  m_uvLineOffset: 0
  m_geometrySortingOrder: 0
  m_IsTextObjectScaleStatic: 0
  m_VertexBufferAutoSizeReduction: 0
  m_useMaxVisibleDescender: 1
  m_pageToDisplay: 1
  m_margin: {x: 0, y: 0, z: 0, w: 0}
  m_isUsingLegacyAnimationComponent: 0
  m_isVolumetricText: 0
  m_hasFontAssetChanged: 0
  m_baseMaterial: {fileID: 0}
  m_maskOffset: {x: 0, y: 0, z: 0, w: 0}
--- !u!1 &1434552304697946264
GameObject:
  m_ObjectHideFlags: 0
  m_CorrespondingSourceObject: {fileID: 0}
  m_PrefabInstance: {fileID: 0}
  m_PrefabAsset: {fileID: 0}
  serializedVersion: 6
  m_Component:
  - component: {fileID: 2159974401106593113}
  - component: {fileID: 4771439632830352958}
  - component: {fileID: 978111592713592873}
  - component: {fileID: 5536039370898318048}
  - component: {fileID: 526306234069109394}
  m_Layer: 5
  m_Name: Panel
  m_TagString: Untagged
  m_Icon: {fileID: 0}
  m_NavMeshLayer: 0
  m_StaticEditorFlags: 0
  m_IsActive: 1
--- !u!224 &2159974401106593113
RectTransform:
  m_ObjectHideFlags: 0
  m_CorrespondingSourceObject: {fileID: 0}
  m_PrefabInstance: {fileID: 0}
  m_PrefabAsset: {fileID: 0}
  m_GameObject: {fileID: 1434552304697946264}
<<<<<<< HEAD
  m_LocalRotation: {x: 0, y: 0, z: 0, w: 1}
  m_LocalPosition: {x: 0, y: 0, z: -0}
=======
  m_LocalRotation: {x: -0, y: -0, z: -0, w: 1}
  m_LocalPosition: {x: 0, y: 0, z: 0}
>>>>>>> 67e8a8fb
  m_LocalScale: {x: 1, y: 1, z: 1}
  m_ConstrainProportionsScale: 0
  m_Children:
  - {fileID: 8451350456460832056}
  - {fileID: 1093109860516003748}
  - {fileID: 6471338919264333816}
  - {fileID: 2678365861397659000}
  - {fileID: 6164152546629638467}
  - {fileID: 5266474816268810883}
  m_Father: {fileID: 7516321396508588858}
  m_LocalEulerAnglesHint: {x: 0, y: 0, z: 0}
  m_AnchorMin: {x: 0, y: 0}
  m_AnchorMax: {x: 1, y: 1}
<<<<<<< HEAD
  m_AnchoredPosition: {x: -1.1, y: 1.125}
  m_SizeDelta: {x: 12.099, y: -3.04}
=======
  m_AnchoredPosition: {x: 0, y: 0.01499939}
  m_SizeDelta: {x: -1.2139997, y: -1.2850027}
>>>>>>> 67e8a8fb
  m_Pivot: {x: 0.5, y: 0.5}
--- !u!222 &4771439632830352958
CanvasRenderer:
  m_ObjectHideFlags: 0
  m_CorrespondingSourceObject: {fileID: 0}
  m_PrefabInstance: {fileID: 0}
  m_PrefabAsset: {fileID: 0}
  m_GameObject: {fileID: 1434552304697946264}
  m_CullTransparentMesh: 1
--- !u!114 &978111592713592873
MonoBehaviour:
  m_ObjectHideFlags: 0
  m_CorrespondingSourceObject: {fileID: 0}
  m_PrefabInstance: {fileID: 0}
  m_PrefabAsset: {fileID: 0}
  m_GameObject: {fileID: 1434552304697946264}
  m_Enabled: 1
  m_EditorHideFlags: 0
  m_Script: {fileID: 11500000, guid: fe87c0e1cc204ed48ad3b37840f39efc, type: 3}
  m_Name: 
  m_EditorClassIdentifier: 
  m_Material: {fileID: 0}
  m_Color: {r: 0.10980393, g: 0.13333334, b: 0.14901961, a: 1}
  m_RaycastTarget: 1
  m_RaycastPadding: {x: 0, y: 0, z: 0, w: 0}
  m_Maskable: 1
  m_OnCullStateChanged:
    m_PersistentCalls:
      m_Calls: []
  m_Sprite: {fileID: 0}
  m_Type: 1
  m_PreserveAspect: 0
  m_FillCenter: 1
  m_FillMethod: 4
  m_FillAmount: 1
  m_FillClockwise: 1
  m_FillOrigin: 0
  m_UseSpriteMesh: 0
  m_PixelsPerUnitMultiplier: 7
--- !u!114 &5536039370898318048
MonoBehaviour:
  m_ObjectHideFlags: 0
  m_CorrespondingSourceObject: {fileID: 0}
  m_PrefabInstance: {fileID: 0}
  m_PrefabAsset: {fileID: 0}
  m_GameObject: {fileID: 1434552304697946264}
  m_Enabled: 0
  m_EditorHideFlags: 0
  m_Script: {fileID: 11500000, guid: 59f8146938fff824cb5fd77236b75775, type: 3}
  m_Name: 
  m_EditorClassIdentifier: 
  m_Padding:
    m_Left: 1
    m_Right: 1
    m_Top: 1
    m_Bottom: 1
  m_ChildAlignment: 7
  m_Spacing: 0.1
  m_ChildForceExpandWidth: 1
  m_ChildForceExpandHeight: 0
  m_ChildControlWidth: 1
  m_ChildControlHeight: 0
  m_ChildScaleWidth: 0
  m_ChildScaleHeight: 0
  m_ReverseArrangement: 0
--- !u!114 &526306234069109394
MonoBehaviour:
  m_ObjectHideFlags: 0
  m_CorrespondingSourceObject: {fileID: 0}
  m_PrefabInstance: {fileID: 0}
  m_PrefabAsset: {fileID: 0}
  m_GameObject: {fileID: 1434552304697946264}
  m_Enabled: 1
  m_EditorHideFlags: 0
  m_Script: {fileID: 11500000, guid: 7434d126d65a44c07a9eb516e3307e49, type: 3}
  m_Name: 
  m_EditorClassIdentifier: Nobi.UiRoundedCorners::Nobi.UiRoundedCorners.ImageWithRoundedCorners
  radius: 0.71
  image: {fileID: 978111592713592873}
--- !u!1 &1603059432742305307
<<<<<<< HEAD
GameObject:
  m_ObjectHideFlags: 0
  m_CorrespondingSourceObject: {fileID: 0}
  m_PrefabInstance: {fileID: 0}
  m_PrefabAsset: {fileID: 0}
  serializedVersion: 6
  m_Component:
  - component: {fileID: 8703415000077144950}
  - component: {fileID: 1947627324715411622}
  m_Layer: 5
  m_Name: Row2
  m_TagString: Untagged
  m_Icon: {fileID: 0}
  m_NavMeshLayer: 0
  m_StaticEditorFlags: 0
  m_IsActive: 1
--- !u!224 &8703415000077144950
RectTransform:
  m_ObjectHideFlags: 0
  m_CorrespondingSourceObject: {fileID: 0}
  m_PrefabInstance: {fileID: 0}
  m_PrefabAsset: {fileID: 0}
  m_GameObject: {fileID: 1603059432742305307}
  m_LocalRotation: {x: -0, y: -0, z: -0, w: 1}
  m_LocalPosition: {x: 0, y: 0, z: 0.000034132972}
  m_LocalScale: {x: 1, y: 1, z: 1}
  m_ConstrainProportionsScale: 0
  m_Children:
  - {fileID: 603734168323186149}
  - {fileID: 3478351524171630729}
  - {fileID: 7094115504666921739}
  m_Father: {fileID: 5266474816268810883}
  m_LocalEulerAnglesHint: {x: 0, y: 0, z: 0}
  m_AnchorMin: {x: 0, y: 0}
  m_AnchorMax: {x: 0, y: 0}
  m_AnchoredPosition: {x: 0, y: 0}
  m_SizeDelta: {x: 9.436, y: 3}
  m_Pivot: {x: 0.5, y: 0.5}
--- !u!114 &1947627324715411622
MonoBehaviour:
  m_ObjectHideFlags: 0
  m_CorrespondingSourceObject: {fileID: 0}
  m_PrefabInstance: {fileID: 0}
  m_PrefabAsset: {fileID: 0}
  m_GameObject: {fileID: 1603059432742305307}
  m_Enabled: 1
  m_EditorHideFlags: 0
  m_Script: {fileID: 11500000, guid: 30649d3a9faa99c48a7b1166b86bf2a0, type: 3}
  m_Name: 
  m_EditorClassIdentifier: 
  m_Padding:
    m_Left: 0
    m_Right: 0
    m_Top: 0
    m_Bottom: 0
  m_ChildAlignment: 4
  m_Spacing: 0.2
  m_ChildForceExpandWidth: 0
  m_ChildForceExpandHeight: 0
  m_ChildControlWidth: 0
  m_ChildControlHeight: 0
  m_ChildScaleWidth: 0
  m_ChildScaleHeight: 0
  m_ReverseArrangement: 0
--- !u!1 &2005911473661189606
GameObject:
  m_ObjectHideFlags: 0
  m_CorrespondingSourceObject: {fileID: 0}
  m_PrefabInstance: {fileID: 0}
  m_PrefabAsset: {fileID: 0}
  serializedVersion: 6
  m_Component:
  - component: {fileID: 4723667892483580028}
  - component: {fileID: 8680397041547857499}
  - component: {fileID: 8492224737011309216}
  m_Layer: 5
  m_Name: Text (TMP)
  m_TagString: Untagged
  m_Icon: {fileID: 0}
  m_NavMeshLayer: 0
  m_StaticEditorFlags: 0
  m_IsActive: 1
--- !u!224 &4723667892483580028
RectTransform:
  m_ObjectHideFlags: 0
  m_CorrespondingSourceObject: {fileID: 0}
  m_PrefabInstance: {fileID: 0}
  m_PrefabAsset: {fileID: 0}
  m_GameObject: {fileID: 2005911473661189606}
  m_LocalRotation: {x: 0, y: 0, z: 0, w: 1}
  m_LocalPosition: {x: 0, y: 0, z: 0.0000014901161}
  m_LocalScale: {x: 1, y: 1, z: 1}
  m_ConstrainProportionsScale: 0
  m_Children: []
  m_Father: {fileID: 953808233680486978}
  m_LocalEulerAnglesHint: {x: 0, y: 0, z: 0}
  m_AnchorMin: {x: 0, y: 0}
  m_AnchorMax: {x: 1, y: 1}
  m_AnchoredPosition: {x: 0, y: 0}
  m_SizeDelta: {x: 0, y: 0}
  m_Pivot: {x: 0.5, y: 0.5}
--- !u!222 &8680397041547857499
CanvasRenderer:
  m_ObjectHideFlags: 0
  m_CorrespondingSourceObject: {fileID: 0}
  m_PrefabInstance: {fileID: 0}
  m_PrefabAsset: {fileID: 0}
  m_GameObject: {fileID: 2005911473661189606}
  m_CullTransparentMesh: 1
--- !u!114 &8492224737011309216
MonoBehaviour:
  m_ObjectHideFlags: 0
  m_CorrespondingSourceObject: {fileID: 0}
  m_PrefabInstance: {fileID: 0}
  m_PrefabAsset: {fileID: 0}
  m_GameObject: {fileID: 2005911473661189606}
  m_Enabled: 1
  m_EditorHideFlags: 0
  m_Script: {fileID: 11500000, guid: f4688fdb7df04437aeb418b961361dc5, type: 3}
  m_Name: 
  m_EditorClassIdentifier: 
  m_Material: {fileID: 0}
  m_Color: {r: 1, g: 1, b: 1, a: 1}
  m_RaycastTarget: 1
  m_RaycastPadding: {x: 0, y: 0, z: 0, w: 0}
  m_Maskable: 1
  m_OnCullStateChanged:
    m_PersistentCalls:
      m_Calls: []
  m_text: Shift
  m_isRightToLeft: 0
  m_fontAsset: {fileID: 11400000, guid: 8f586378b4e144a9851e7b34d9b748ee, type: 2}
  m_sharedMaterial: {fileID: 2180264, guid: 8f586378b4e144a9851e7b34d9b748ee, type: 2}
  m_fontSharedMaterials: []
  m_fontMaterial: {fileID: 0}
  m_fontMaterials: []
  m_fontColor32:
    serializedVersion: 2
    rgba: 4294967295
  m_fontColor: {r: 1, g: 1, b: 1, a: 1}
  m_enableVertexGradient: 0
  m_colorMode: 3
  m_fontColorGradient:
    topLeft: {r: 1, g: 1, b: 1, a: 1}
    topRight: {r: 1, g: 1, b: 1, a: 1}
    bottomLeft: {r: 1, g: 1, b: 1, a: 1}
    bottomRight: {r: 1, g: 1, b: 1, a: 1}
  m_fontColorGradientPreset: {fileID: 0}
  m_spriteAsset: {fileID: 0}
  m_tintAllSprites: 0
  m_StyleSheet: {fileID: 0}
  m_TextStyleHashCode: -1183493901
  m_overrideHtmlColors: 0
  m_faceColor:
    serializedVersion: 2
    rgba: 4294967295
  m_fontSize: 1.2
  m_fontSizeBase: 1.2
  m_fontWeight: 400
  m_enableAutoSizing: 0
  m_fontSizeMin: 18
  m_fontSizeMax: 72
  m_fontStyle: 0
  m_HorizontalAlignment: 2
  m_VerticalAlignment: 512
  m_textAlignment: 65535
  m_characterSpacing: 0
  m_wordSpacing: 0
  m_lineSpacing: 0
  m_lineSpacingMax: 0
  m_paragraphSpacing: 0
  m_charWidthMaxAdj: 0
  m_TextWrappingMode: 1
  m_wordWrappingRatios: 0.4
  m_overflowMode: 0
  m_linkedTextComponent: {fileID: 0}
  parentLinkedComponent: {fileID: 0}
  m_enableKerning: 1
  m_ActiveFontFeatures: 6e72656b
  m_enableExtraPadding: 0
  checkPaddingRequired: 0
  m_isRichText: 1
  m_EmojiFallbackSupport: 1
  m_parseCtrlCharacters: 1
  m_isOrthographic: 1
  m_isCullingEnabled: 0
  m_horizontalMapping: 0
  m_verticalMapping: 0
  m_uvLineOffset: 0
  m_geometrySortingOrder: 0
  m_IsTextObjectScaleStatic: 0
  m_VertexBufferAutoSizeReduction: 0
  m_useMaxVisibleDescender: 1
  m_pageToDisplay: 1
  m_margin: {x: 0, y: 0, z: 0, w: 0}
  m_isUsingLegacyAnimationComponent: 0
  m_isVolumetricText: 0
  m_hasFontAssetChanged: 0
  m_baseMaterial: {fileID: 0}
  m_maskOffset: {x: 0, y: 0, z: 0, w: 0}
--- !u!1 &2027195028197981206
GameObject:
  m_ObjectHideFlags: 0
  m_CorrespondingSourceObject: {fileID: 0}
  m_PrefabInstance: {fileID: 0}
  m_PrefabAsset: {fileID: 0}
  serializedVersion: 6
  m_Component:
  - component: {fileID: 953808233680486978}
  - component: {fileID: 8370280178998569702}
  - component: {fileID: 5348804951994581652}
  - component: {fileID: 9026239631843890315}
  - component: {fileID: 6742827240634799330}
  m_Layer: 5
  m_Name: ShiftButton1
  m_TagString: Untagged
  m_Icon: {fileID: 0}
  m_NavMeshLayer: 0
  m_StaticEditorFlags: 0
  m_IsActive: 1
--- !u!224 &953808233680486978
RectTransform:
  m_ObjectHideFlags: 0
  m_CorrespondingSourceObject: {fileID: 0}
  m_PrefabInstance: {fileID: 0}
  m_PrefabAsset: {fileID: 0}
  m_GameObject: {fileID: 2027195028197981206}
  m_LocalRotation: {x: -0, y: -0, z: -0, w: 1}
  m_LocalPosition: {x: 0, y: 0, z: 0}
  m_LocalScale: {x: 1, y: 1, z: 1}
  m_ConstrainProportionsScale: 0
  m_Children:
  - {fileID: 4723667892483580028}
  m_Father: {fileID: 6471338919264333816}
  m_LocalEulerAnglesHint: {x: 0, y: 0, z: 0}
  m_AnchorMin: {x: 0, y: 0}
  m_AnchorMax: {x: 0, y: 0}
  m_AnchoredPosition: {x: 0, y: 0}
  m_SizeDelta: {x: 4.3, y: 3}
  m_Pivot: {x: 0.5, y: 0.5}
--- !u!222 &8370280178998569702
CanvasRenderer:
  m_ObjectHideFlags: 0
  m_CorrespondingSourceObject: {fileID: 0}
  m_PrefabInstance: {fileID: 0}
  m_PrefabAsset: {fileID: 0}
  m_GameObject: {fileID: 2027195028197981206}
  m_CullTransparentMesh: 1
--- !u!114 &5348804951994581652
MonoBehaviour:
  m_ObjectHideFlags: 0
  m_CorrespondingSourceObject: {fileID: 0}
  m_PrefabInstance: {fileID: 0}
  m_PrefabAsset: {fileID: 0}
  m_GameObject: {fileID: 2027195028197981206}
  m_Enabled: 1
  m_EditorHideFlags: 0
  m_Script: {fileID: 11500000, guid: fe87c0e1cc204ed48ad3b37840f39efc, type: 3}
  m_Name: 
  m_EditorClassIdentifier: 
  m_Material: {fileID: 0}
  m_Color: {r: 1, g: 1, b: 1, a: 1}
  m_RaycastTarget: 1
  m_RaycastPadding: {x: 0, y: 0, z: 0, w: 0}
  m_Maskable: 1
  m_OnCullStateChanged:
    m_PersistentCalls:
      m_Calls: []
  m_Sprite: {fileID: 0}
  m_Type: 1
  m_PreserveAspect: 0
  m_FillCenter: 1
  m_FillMethod: 4
  m_FillAmount: 1
  m_FillClockwise: 1
  m_FillOrigin: 0
  m_UseSpriteMesh: 0
  m_PixelsPerUnitMultiplier: 20
--- !u!114 &9026239631843890315
MonoBehaviour:
  m_ObjectHideFlags: 0
  m_CorrespondingSourceObject: {fileID: 0}
  m_PrefabInstance: {fileID: 0}
  m_PrefabAsset: {fileID: 0}
  m_GameObject: {fileID: 2027195028197981206}
  m_Enabled: 1
  m_EditorHideFlags: 0
  m_Script: {fileID: 11500000, guid: 4e29b1a8efbd4b44bb3f3716e73f07ff, type: 3}
  m_Name: 
  m_EditorClassIdentifier: 
  m_Navigation:
    m_Mode: 3
    m_WrapAround: 0
    m_SelectOnUp: {fileID: 0}
    m_SelectOnDown: {fileID: 0}
    m_SelectOnLeft: {fileID: 0}
    m_SelectOnRight: {fileID: 0}
  m_Transition: 1
  m_Colors:
    m_NormalColor: {r: 0.18039216, g: 0.21960786, b: 0.2509804, a: 1}
    m_HighlightedColor: {r: 0.2749644, g: 0.3161267, b: 0.3490566, a: 1}
    m_PressedColor: {r: 0.18039216, g: 0.21960786, b: 0.2509804, a: 1}
    m_SelectedColor: {r: 0.18039216, g: 0.21960786, b: 0.2509804, a: 1}
    m_DisabledColor: {r: 0.78431374, g: 0.78431374, b: 0.78431374, a: 0.5019608}
    m_ColorMultiplier: 1
    m_FadeDuration: 0.1
  m_SpriteState:
    m_HighlightedSprite: {fileID: 0}
    m_PressedSprite: {fileID: 0}
    m_SelectedSprite: {fileID: 0}
    m_DisabledSprite: {fileID: 0}
  m_AnimationTriggers:
    m_NormalTrigger: Normal
    m_HighlightedTrigger: Highlighted
    m_PressedTrigger: Pressed
    m_SelectedTrigger: Selected
    m_DisabledTrigger: Disabled
  m_Interactable: 1
  m_TargetGraphic: {fileID: 5348804951994581652}
  m_OnClick:
    m_PersistentCalls:
      m_Calls: []
--- !u!114 &6742827240634799330
MonoBehaviour:
  m_ObjectHideFlags: 0
  m_CorrespondingSourceObject: {fileID: 0}
  m_PrefabInstance: {fileID: 0}
  m_PrefabAsset: {fileID: 0}
  m_GameObject: {fileID: 2027195028197981206}
  m_Enabled: 1
  m_EditorHideFlags: 0
  m_Script: {fileID: 11500000, guid: 7434d126d65a44c07a9eb516e3307e49, type: 3}
  m_Name: 
  m_EditorClassIdentifier: Nobi.UiRoundedCorners::Nobi.UiRoundedCorners.ImageWithRoundedCorners
  radius: 0.4
  image: {fileID: 5348804951994581652}
--- !u!1 &2112221845777711012
GameObject:
  m_ObjectHideFlags: 0
  m_CorrespondingSourceObject: {fileID: 0}
  m_PrefabInstance: {fileID: 0}
  m_PrefabAsset: {fileID: 0}
  serializedVersion: 6
  m_Component:
  - component: {fileID: 5266474816268810883}
  - component: {fileID: 4427535503952290102}
  m_Layer: 5
  m_Name: NumPad
  m_TagString: Untagged
  m_Icon: {fileID: 0}
  m_NavMeshLayer: 0
  m_StaticEditorFlags: 0
  m_IsActive: 1
--- !u!224 &5266474816268810883
RectTransform:
  m_ObjectHideFlags: 0
  m_CorrespondingSourceObject: {fileID: 0}
  m_PrefabInstance: {fileID: 0}
  m_PrefabAsset: {fileID: 0}
  m_GameObject: {fileID: 2112221845777711012}
  m_LocalRotation: {x: -0, y: -0, z: -0, w: 1}
  m_LocalPosition: {x: 0, y: 0, z: -0}
  m_LocalScale: {x: 1, y: 1, z: 1}
  m_ConstrainProportionsScale: 0
  m_Children:
  - {fileID: 6612378247091606621}
  - {fileID: 8703415000077144950}
  - {fileID: 5055137777721239513}
  - {fileID: 5541079632402223288}
  m_Father: {fileID: 5882378055200361980}
  m_LocalEulerAnglesHint: {x: 0, y: 0, z: 0}
  m_AnchorMin: {x: 0, y: 1}
  m_AnchorMax: {x: 0, y: 1}
  m_AnchoredPosition: {x: 32.300003, y: -11.013}
  m_SizeDelta: {x: 9.387, y: 12.381}
  m_Pivot: {x: 0.5, y: 0.5}
--- !u!114 &4427535503952290102
MonoBehaviour:
  m_ObjectHideFlags: 0
  m_CorrespondingSourceObject: {fileID: 0}
  m_PrefabInstance: {fileID: 0}
  m_PrefabAsset: {fileID: 0}
  m_GameObject: {fileID: 2112221845777711012}
  m_Enabled: 1
  m_EditorHideFlags: 0
  m_Script: {fileID: 11500000, guid: 59f8146938fff824cb5fd77236b75775, type: 3}
  m_Name: 
  m_EditorClassIdentifier: UnityEngine.UI::UnityEngine.UI.VerticalLayoutGroup
  m_Padding:
    m_Left: 0
    m_Right: 0
    m_Top: 0
    m_Bottom: 0
  m_ChildAlignment: 0
  m_Spacing: 0
  m_ChildForceExpandWidth: 1
  m_ChildForceExpandHeight: 1
  m_ChildControlWidth: 0
  m_ChildControlHeight: 0
  m_ChildScaleWidth: 0
  m_ChildScaleHeight: 0
  m_ReverseArrangement: 0
--- !u!1 &2183381448802343484
=======
>>>>>>> 67e8a8fb
GameObject:
  m_ObjectHideFlags: 0
  m_CorrespondingSourceObject: {fileID: 0}
  m_PrefabInstance: {fileID: 0}
  m_PrefabAsset: {fileID: 0}
  serializedVersion: 6
  m_Component:
<<<<<<< HEAD
  - component: {fileID: 7376421728615613333}
  - component: {fileID: 1639435298702017065}
  - component: {fileID: 5158738927559242036}
  - component: {fileID: 7493263064005321298}
  - component: {fileID: 1831166747842071881}
=======
  - component: {fileID: 8703415000077144950}
  - component: {fileID: 1947627324715411622}
>>>>>>> 67e8a8fb
  m_Layer: 5
  m_Name: Row2
  m_TagString: Untagged
  m_Icon: {fileID: 0}
  m_NavMeshLayer: 0
  m_StaticEditorFlags: 0
  m_IsActive: 1
--- !u!224 &8703415000077144950
RectTransform:
  m_ObjectHideFlags: 0
  m_CorrespondingSourceObject: {fileID: 0}
  m_PrefabInstance: {fileID: 0}
  m_PrefabAsset: {fileID: 0}
  m_GameObject: {fileID: 1603059432742305307}
  m_LocalRotation: {x: -0, y: -0, z: -0, w: 1}
  m_LocalPosition: {x: 0, y: 0, z: 0.000034132972}
  m_LocalScale: {x: 1, y: 1, z: 1}
  m_ConstrainProportionsScale: 0
  m_Children:
  - {fileID: 603734168323186149}
  - {fileID: 3478351524171630729}
  - {fileID: 7094115504666921739}
  m_Father: {fileID: 5266474816268810883}
  m_LocalEulerAnglesHint: {x: 0, y: 0, z: 0}
  m_AnchorMin: {x: 0, y: 0}
  m_AnchorMax: {x: 0, y: 0}
  m_AnchoredPosition: {x: 0, y: 0}
  m_SizeDelta: {x: 9.436, y: 3}
  m_Pivot: {x: 0.5, y: 0.5}
<<<<<<< HEAD
--- !u!222 &1639435298702017065
CanvasRenderer:
  m_ObjectHideFlags: 0
  m_CorrespondingSourceObject: {fileID: 0}
  m_PrefabInstance: {fileID: 0}
  m_PrefabAsset: {fileID: 0}
  m_GameObject: {fileID: 2183381448802343484}
  m_CullTransparentMesh: 1
--- !u!114 &5158738927559242036
MonoBehaviour:
  m_ObjectHideFlags: 0
  m_CorrespondingSourceObject: {fileID: 0}
  m_PrefabInstance: {fileID: 0}
  m_PrefabAsset: {fileID: 0}
  m_GameObject: {fileID: 2183381448802343484}
  m_Enabled: 1
  m_EditorHideFlags: 0
  m_Script: {fileID: 11500000, guid: fe87c0e1cc204ed48ad3b37840f39efc, type: 3}
  m_Name: 
  m_EditorClassIdentifier: 
  m_Material: {fileID: 0}
  m_Color: {r: 1, g: 1, b: 1, a: 1}
  m_RaycastTarget: 1
  m_RaycastPadding: {x: 0, y: 0, z: 0, w: 0}
  m_Maskable: 1
  m_OnCullStateChanged:
    m_PersistentCalls:
      m_Calls: []
  m_Sprite: {fileID: 0}
  m_Type: 1
  m_PreserveAspect: 0
  m_FillCenter: 1
  m_FillMethod: 4
  m_FillAmount: 1
  m_FillClockwise: 1
  m_FillOrigin: 0
  m_UseSpriteMesh: 0
  m_PixelsPerUnitMultiplier: 20
--- !u!114 &7493263064005321298
=======
--- !u!114 &1947627324715411622
>>>>>>> 67e8a8fb
MonoBehaviour:
  m_ObjectHideFlags: 0
  m_CorrespondingSourceObject: {fileID: 0}
  m_PrefabInstance: {fileID: 0}
  m_PrefabAsset: {fileID: 0}
  m_GameObject: {fileID: 1603059432742305307}
  m_Enabled: 1
  m_EditorHideFlags: 0
  m_Script: {fileID: 11500000, guid: 30649d3a9faa99c48a7b1166b86bf2a0, type: 3}
  m_Name: 
  m_EditorClassIdentifier: 
<<<<<<< HEAD
  m_Navigation:
    m_Mode: 3
    m_WrapAround: 0
    m_SelectOnUp: {fileID: 0}
    m_SelectOnDown: {fileID: 0}
    m_SelectOnLeft: {fileID: 0}
    m_SelectOnRight: {fileID: 0}
  m_Transition: 1
  m_Colors:
    m_NormalColor: {r: 0.18039216, g: 0.21960786, b: 0.2509804, a: 1}
    m_HighlightedColor: {r: 0.2749644, g: 0.3161267, b: 0.3490566, a: 1}
    m_PressedColor: {r: 0.2749644, g: 0.3161267, b: 0.3490566, a: 1}
    m_SelectedColor: {r: 0.18039216, g: 0.21960786, b: 0.2509804, a: 1}
    m_DisabledColor: {r: 0.78431374, g: 0.78431374, b: 0.78431374, a: 0.5019608}
    m_ColorMultiplier: 1
    m_FadeDuration: 0.1
  m_SpriteState:
    m_HighlightedSprite: {fileID: 0}
    m_PressedSprite: {fileID: 0}
    m_SelectedSprite: {fileID: 0}
    m_DisabledSprite: {fileID: 0}
  m_AnimationTriggers:
    m_NormalTrigger: Normal
    m_HighlightedTrigger: Highlighted
    m_PressedTrigger: Pressed
    m_SelectedTrigger: Selected
    m_DisabledTrigger: Disabled
  m_Interactable: 1
  m_TargetGraphic: {fileID: 5158738927559242036}
  m_OnClick:
    m_PersistentCalls:
      m_Calls: []
--- !u!114 &1831166747842071881
MonoBehaviour:
  m_ObjectHideFlags: 0
  m_CorrespondingSourceObject: {fileID: 0}
  m_PrefabInstance: {fileID: 0}
  m_PrefabAsset: {fileID: 0}
  m_GameObject: {fileID: 2183381448802343484}
  m_Enabled: 1
  m_EditorHideFlags: 0
  m_Script: {fileID: 11500000, guid: 7434d126d65a44c07a9eb516e3307e49, type: 3}
  m_Name: 
  m_EditorClassIdentifier: Nobi.UiRoundedCorners::Nobi.UiRoundedCorners.ImageWithRoundedCorners
  radius: 0.4
  image: {fileID: 5158738927559242036}
--- !u!1 &2491713084037542120
=======
  m_Padding:
    m_Left: 0
    m_Right: 0
    m_Top: 0
    m_Bottom: 0
  m_ChildAlignment: 4
  m_Spacing: 0.2
  m_ChildForceExpandWidth: 0
  m_ChildForceExpandHeight: 0
  m_ChildControlWidth: 0
  m_ChildControlHeight: 0
  m_ChildScaleWidth: 0
  m_ChildScaleHeight: 0
  m_ReverseArrangement: 0
--- !u!1 &2005911473661189606
>>>>>>> 67e8a8fb
GameObject:
  m_ObjectHideFlags: 0
  m_CorrespondingSourceObject: {fileID: 0}
  m_PrefabInstance: {fileID: 0}
  m_PrefabAsset: {fileID: 0}
  serializedVersion: 6
  m_Component:
  - component: {fileID: 4723667892483580028}
  - component: {fileID: 8680397041547857499}
  - component: {fileID: 8492224737011309216}
  m_Layer: 5
  m_Name: Text (TMP)
  m_TagString: Untagged
  m_Icon: {fileID: 0}
  m_NavMeshLayer: 0
  m_StaticEditorFlags: 0
  m_IsActive: 1
--- !u!224 &4723667892483580028
RectTransform:
  m_ObjectHideFlags: 0
  m_CorrespondingSourceObject: {fileID: 0}
  m_PrefabInstance: {fileID: 0}
  m_PrefabAsset: {fileID: 0}
  m_GameObject: {fileID: 2005911473661189606}
  m_LocalRotation: {x: 0, y: 0, z: 0, w: 1}
  m_LocalPosition: {x: 0, y: 0, z: 0.0000014901161}
  m_LocalScale: {x: 1, y: 1, z: 1}
<<<<<<< HEAD
  m_ConstrainProportionsScale: 1
  m_Children:
  - {fileID: 3992648021887785940}
  m_Father: {fileID: 5882378055200361980}
  m_LocalEulerAnglesHint: {x: 0, y: 0, z: 0}
  m_AnchorMin: {x: 0, y: 1}
  m_AnchorMax: {x: 0, y: 1}
  m_AnchoredPosition: {x: 15.500001, y: -2.67}
  m_SizeDelta: {x: 43.254, y: 3}
=======
  m_ConstrainProportionsScale: 0
  m_Children: []
  m_Father: {fileID: 953808233680486978}
  m_LocalEulerAnglesHint: {x: 0, y: 0, z: 0}
  m_AnchorMin: {x: 0, y: 0}
  m_AnchorMax: {x: 1, y: 1}
  m_AnchoredPosition: {x: 0, y: 0}
  m_SizeDelta: {x: 0, y: 0}
>>>>>>> 67e8a8fb
  m_Pivot: {x: 0.5, y: 0.5}
--- !u!222 &8680397041547857499
CanvasRenderer:
  m_ObjectHideFlags: 0
  m_CorrespondingSourceObject: {fileID: 0}
  m_PrefabInstance: {fileID: 0}
  m_PrefabAsset: {fileID: 0}
  m_GameObject: {fileID: 2005911473661189606}
  m_CullTransparentMesh: 1
--- !u!114 &8492224737011309216
MonoBehaviour:
  m_ObjectHideFlags: 0
  m_CorrespondingSourceObject: {fileID: 0}
  m_PrefabInstance: {fileID: 0}
  m_PrefabAsset: {fileID: 0}
  m_GameObject: {fileID: 2005911473661189606}
  m_Enabled: 1
  m_EditorHideFlags: 0
  m_Script: {fileID: 11500000, guid: f4688fdb7df04437aeb418b961361dc5, type: 3}
  m_Name: 
  m_EditorClassIdentifier: 
  m_Material: {fileID: 0}
  m_Color: {r: 1, g: 1, b: 1, a: 1}
  m_RaycastTarget: 1
  m_RaycastPadding: {x: 0, y: 0, z: 0, w: 0}
  m_Maskable: 1
  m_OnCullStateChanged:
    m_PersistentCalls:
      m_Calls: []
  m_text: Shift
  m_isRightToLeft: 0
  m_fontAsset: {fileID: 11400000, guid: 8f586378b4e144a9851e7b34d9b748ee, type: 2}
  m_sharedMaterial: {fileID: 2180264, guid: 8f586378b4e144a9851e7b34d9b748ee, type: 2}
  m_fontSharedMaterials: []
  m_fontMaterial: {fileID: 0}
  m_fontMaterials: []
  m_fontColor32:
    serializedVersion: 2
    rgba: 4294967295
  m_fontColor: {r: 1, g: 1, b: 1, a: 1}
  m_enableVertexGradient: 0
  m_colorMode: 3
  m_fontColorGradient:
    topLeft: {r: 1, g: 1, b: 1, a: 1}
    topRight: {r: 1, g: 1, b: 1, a: 1}
    bottomLeft: {r: 1, g: 1, b: 1, a: 1}
    bottomRight: {r: 1, g: 1, b: 1, a: 1}
  m_fontColorGradientPreset: {fileID: 0}
  m_spriteAsset: {fileID: 0}
  m_tintAllSprites: 0
  m_StyleSheet: {fileID: 0}
  m_TextStyleHashCode: -1183493901
  m_overrideHtmlColors: 0
  m_faceColor:
    serializedVersion: 2
    rgba: 4294967295
  m_fontSize: 1.2
  m_fontSizeBase: 1.2
  m_fontWeight: 400
  m_enableAutoSizing: 0
  m_fontSizeMin: 18
  m_fontSizeMax: 72
  m_fontStyle: 0
  m_HorizontalAlignment: 2
  m_VerticalAlignment: 512
  m_textAlignment: 65535
  m_characterSpacing: 0
  m_wordSpacing: 0
  m_lineSpacing: 0
  m_lineSpacingMax: 0
  m_paragraphSpacing: 0
  m_charWidthMaxAdj: 0
  m_TextWrappingMode: 1
  m_wordWrappingRatios: 0.4
  m_overflowMode: 0
  m_linkedTextComponent: {fileID: 0}
  parentLinkedComponent: {fileID: 0}
  m_enableKerning: 1
  m_ActiveFontFeatures: 6e72656b
  m_enableExtraPadding: 0
  checkPaddingRequired: 0
  m_isRichText: 1
  m_EmojiFallbackSupport: 1
  m_parseCtrlCharacters: 1
  m_isOrthographic: 1
  m_isCullingEnabled: 0
  m_horizontalMapping: 0
  m_verticalMapping: 0
  m_uvLineOffset: 0
  m_geometrySortingOrder: 0
  m_IsTextObjectScaleStatic: 0
  m_VertexBufferAutoSizeReduction: 0
  m_useMaxVisibleDescender: 1
  m_pageToDisplay: 1
  m_margin: {x: 0, y: 0, z: 0, w: 0}
  m_isUsingLegacyAnimationComponent: 0
  m_isVolumetricText: 0
  m_hasFontAssetChanged: 0
  m_baseMaterial: {fileID: 0}
  m_maskOffset: {x: 0, y: 0, z: 0, w: 0}
--- !u!1 &2027195028197981206
GameObject:
  m_ObjectHideFlags: 0
  m_CorrespondingSourceObject: {fileID: 0}
  m_PrefabInstance: {fileID: 0}
  m_PrefabAsset: {fileID: 0}
  serializedVersion: 6
  m_Component:
  - component: {fileID: 953808233680486978}
  - component: {fileID: 8370280178998569702}
  - component: {fileID: 5348804951994581652}
  - component: {fileID: 9026239631843890315}
  - component: {fileID: 6742827240634799330}
  m_Layer: 5
  m_Name: ShiftButton1
  m_TagString: Untagged
  m_Icon: {fileID: 0}
  m_NavMeshLayer: 0
  m_StaticEditorFlags: 0
  m_IsActive: 1
--- !u!224 &953808233680486978
RectTransform:
  m_ObjectHideFlags: 0
  m_CorrespondingSourceObject: {fileID: 0}
  m_PrefabInstance: {fileID: 0}
  m_PrefabAsset: {fileID: 0}
  m_GameObject: {fileID: 2027195028197981206}
  m_LocalRotation: {x: -0, y: -0, z: -0, w: 1}
  m_LocalPosition: {x: 0, y: 0, z: 0}
  m_LocalScale: {x: 1, y: 1, z: 1}
  m_ConstrainProportionsScale: 0
  m_Children:
  - {fileID: 4723667892483580028}
  m_Father: {fileID: 6471338919264333816}
  m_LocalEulerAnglesHint: {x: 0, y: 0, z: 0}
  m_AnchorMin: {x: 0, y: 0}
  m_AnchorMax: {x: 0, y: 0}
  m_AnchoredPosition: {x: 0, y: 0}
  m_SizeDelta: {x: 4.3, y: 3}
  m_Pivot: {x: 0.5, y: 0.5}
--- !u!222 &8370280178998569702
CanvasRenderer:
  m_ObjectHideFlags: 0
  m_CorrespondingSourceObject: {fileID: 0}
  m_PrefabInstance: {fileID: 0}
  m_PrefabAsset: {fileID: 0}
  m_GameObject: {fileID: 2027195028197981206}
  m_CullTransparentMesh: 1
--- !u!114 &5348804951994581652
MonoBehaviour:
  m_ObjectHideFlags: 0
  m_CorrespondingSourceObject: {fileID: 0}
  m_PrefabInstance: {fileID: 0}
  m_PrefabAsset: {fileID: 0}
  m_GameObject: {fileID: 2027195028197981206}
  m_Enabled: 1
  m_EditorHideFlags: 0
  m_Script: {fileID: 11500000, guid: fe87c0e1cc204ed48ad3b37840f39efc, type: 3}
  m_Name: 
  m_EditorClassIdentifier: 
  m_Material: {fileID: 0}
  m_Color: {r: 1, g: 1, b: 1, a: 1}
  m_RaycastTarget: 1
  m_RaycastPadding: {x: 0, y: 0, z: 0, w: 0}
  m_Maskable: 1
  m_OnCullStateChanged:
    m_PersistentCalls:
      m_Calls: []
  m_Sprite: {fileID: 0}
  m_Type: 1
  m_PreserveAspect: 0
  m_FillCenter: 1
  m_FillMethod: 4
  m_FillAmount: 1
  m_FillClockwise: 1
  m_FillOrigin: 0
  m_UseSpriteMesh: 0
  m_PixelsPerUnitMultiplier: 20
--- !u!114 &9026239631843890315
MonoBehaviour:
  m_ObjectHideFlags: 0
  m_CorrespondingSourceObject: {fileID: 0}
  m_PrefabInstance: {fileID: 0}
  m_PrefabAsset: {fileID: 0}
  m_GameObject: {fileID: 2027195028197981206}
  m_Enabled: 1
  m_EditorHideFlags: 0
  m_Script: {fileID: 11500000, guid: 4e29b1a8efbd4b44bb3f3716e73f07ff, type: 3}
  m_Name: 
  m_EditorClassIdentifier: 
  m_Navigation:
    m_Mode: 3
    m_WrapAround: 0
    m_SelectOnUp: {fileID: 0}
    m_SelectOnDown: {fileID: 0}
    m_SelectOnLeft: {fileID: 0}
    m_SelectOnRight: {fileID: 0}
  m_Transition: 1
  m_Colors:
    m_NormalColor: {r: 0.18039216, g: 0.21960786, b: 0.2509804, a: 1}
    m_HighlightedColor: {r: 0.2749644, g: 0.3161267, b: 0.3490566, a: 1}
    m_PressedColor: {r: 0.18039216, g: 0.21960786, b: 0.2509804, a: 1}
    m_SelectedColor: {r: 0.18039216, g: 0.21960786, b: 0.2509804, a: 1}
    m_DisabledColor: {r: 0.78431374, g: 0.78431374, b: 0.78431374, a: 0.5019608}
    m_ColorMultiplier: 1
    m_FadeDuration: 0.1
  m_SpriteState:
    m_HighlightedSprite: {fileID: 0}
    m_PressedSprite: {fileID: 0}
    m_SelectedSprite: {fileID: 0}
    m_DisabledSprite: {fileID: 0}
  m_AnimationTriggers:
    m_NormalTrigger: Normal
    m_HighlightedTrigger: Highlighted
    m_PressedTrigger: Pressed
    m_SelectedTrigger: Selected
    m_DisabledTrigger: Disabled
  m_Interactable: 1
  m_TargetGraphic: {fileID: 5348804951994581652}
  m_OnClick:
    m_PersistentCalls:
      m_Calls: []
--- !u!114 &6742827240634799330
MonoBehaviour:
  m_ObjectHideFlags: 0
  m_CorrespondingSourceObject: {fileID: 0}
  m_PrefabInstance: {fileID: 0}
  m_PrefabAsset: {fileID: 0}
  m_GameObject: {fileID: 2027195028197981206}
  m_Enabled: 1
  m_EditorHideFlags: 0
  m_Script: {fileID: 11500000, guid: 7434d126d65a44c07a9eb516e3307e49, type: 3}
  m_Name: 
  m_EditorClassIdentifier: Nobi.UiRoundedCorners::Nobi.UiRoundedCorners.ImageWithRoundedCorners
  radius: 0.4
  image: {fileID: 5348804951994581652}
--- !u!1 &2112221845777711012
GameObject:
  m_ObjectHideFlags: 0
  m_CorrespondingSourceObject: {fileID: 0}
  m_PrefabInstance: {fileID: 0}
  m_PrefabAsset: {fileID: 0}
  serializedVersion: 6
  m_Component:
  - component: {fileID: 5266474816268810883}
  - component: {fileID: 4427535503952290102}
  m_Layer: 5
  m_Name: NumPad
  m_TagString: Untagged
  m_Icon: {fileID: 0}
  m_NavMeshLayer: 0
  m_StaticEditorFlags: 0
  m_IsActive: 1
--- !u!224 &5266474816268810883
RectTransform:
  m_ObjectHideFlags: 0
  m_CorrespondingSourceObject: {fileID: 0}
  m_PrefabInstance: {fileID: 0}
  m_PrefabAsset: {fileID: 0}
  m_GameObject: {fileID: 2112221845777711012}
  m_LocalRotation: {x: -0, y: -0, z: -0, w: 1}
  m_LocalPosition: {x: 0, y: 0, z: 0}
  m_LocalScale: {x: 1, y: 1, z: 1}
  m_ConstrainProportionsScale: 0
  m_Children:
  - {fileID: 6612378247091606621}
  - {fileID: 8703415000077144950}
  - {fileID: 5055137777721239513}
  - {fileID: 5541079632402223288}
  m_Father: {fileID: 2159974401106593113}
  m_LocalEulerAnglesHint: {x: 0, y: 0, z: 0}
  m_AnchorMin: {x: 0, y: 1}
  m_AnchorMax: {x: 0, y: 1}
  m_AnchoredPosition: {x: 39.449497, y: -10.617998}
  m_SizeDelta: {x: 9.387, y: 12.381}
  m_Pivot: {x: 0.5, y: 0.5}
--- !u!114 &4427535503952290102
MonoBehaviour:
  m_ObjectHideFlags: 0
  m_CorrespondingSourceObject: {fileID: 0}
  m_PrefabInstance: {fileID: 0}
  m_PrefabAsset: {fileID: 0}
  m_GameObject: {fileID: 2112221845777711012}
  m_Enabled: 1
  m_EditorHideFlags: 0
  m_Script: {fileID: 11500000, guid: 59f8146938fff824cb5fd77236b75775, type: 3}
  m_Name: 
  m_EditorClassIdentifier: UnityEngine.UI::UnityEngine.UI.VerticalLayoutGroup
  m_Padding:
    m_Left: 0
    m_Right: 0
    m_Top: 0
    m_Bottom: 0
  m_ChildAlignment: 0
  m_Spacing: 0
  m_ChildForceExpandWidth: 1
  m_ChildForceExpandHeight: 1
  m_ChildControlWidth: 0
  m_ChildControlHeight: 0
  m_ChildScaleWidth: 0
  m_ChildScaleHeight: 0
  m_ReverseArrangement: 0
--- !u!1 &2183381448802343484
GameObject:
  m_ObjectHideFlags: 0
  m_CorrespondingSourceObject: {fileID: 0}
  m_PrefabInstance: {fileID: 0}
  m_PrefabAsset: {fileID: 0}
  serializedVersion: 6
  m_Component:
  - component: {fileID: 7376421728615613333}
  - component: {fileID: 1639435298702017065}
  - component: {fileID: 5158738927559242036}
  - component: {fileID: 7493263064005321298}
  - component: {fileID: 1831166747842071881}
  m_Layer: 5
  m_Name: SpaceButton
  m_TagString: Untagged
  m_Icon: {fileID: 0}
  m_NavMeshLayer: 0
  m_StaticEditorFlags: 0
  m_IsActive: 1
--- !u!224 &7376421728615613333
RectTransform:
  m_ObjectHideFlags: 0
  m_CorrespondingSourceObject: {fileID: 0}
  m_PrefabInstance: {fileID: 0}
  m_PrefabAsset: {fileID: 0}
  m_GameObject: {fileID: 2183381448802343484}
  m_LocalRotation: {x: -0, y: -0, z: -0, w: 1}
  m_LocalPosition: {x: 0, y: 0, z: 0}
  m_LocalScale: {x: 1, y: 1, z: 1}
  m_ConstrainProportionsScale: 0
  m_Children:
  - {fileID: 7497944876134479682}
  m_Father: {fileID: 2678365861397659000}
  m_LocalEulerAnglesHint: {x: 0, y: 0, z: 0}
  m_AnchorMin: {x: 0, y: 0}
  m_AnchorMax: {x: 0, y: 0}
  m_AnchoredPosition: {x: 0, y: 0}
  m_SizeDelta: {x: 15.4, y: 3}
  m_Pivot: {x: 0.5, y: 0.5}
--- !u!222 &1639435298702017065
CanvasRenderer:
  m_ObjectHideFlags: 0
  m_CorrespondingSourceObject: {fileID: 0}
  m_PrefabInstance: {fileID: 0}
  m_PrefabAsset: {fileID: 0}
  m_GameObject: {fileID: 2183381448802343484}
  m_CullTransparentMesh: 1
--- !u!114 &5158738927559242036
MonoBehaviour:
  m_ObjectHideFlags: 0
  m_CorrespondingSourceObject: {fileID: 0}
  m_PrefabInstance: {fileID: 0}
  m_PrefabAsset: {fileID: 0}
  m_GameObject: {fileID: 2183381448802343484}
  m_Enabled: 1
  m_EditorHideFlags: 0
  m_Script: {fileID: 11500000, guid: fe87c0e1cc204ed48ad3b37840f39efc, type: 3}
  m_Name: 
  m_EditorClassIdentifier: 
  m_Material: {fileID: 0}
  m_Color: {r: 1, g: 1, b: 1, a: 1}
  m_RaycastTarget: 1
  m_RaycastPadding: {x: 0, y: 0, z: 0, w: 0}
  m_Maskable: 1
  m_OnCullStateChanged:
    m_PersistentCalls:
      m_Calls: []
  m_Sprite: {fileID: 0}
  m_Type: 1
  m_PreserveAspect: 0
  m_FillCenter: 1
  m_FillMethod: 4
  m_FillAmount: 1
  m_FillClockwise: 1
  m_FillOrigin: 0
  m_UseSpriteMesh: 0
  m_PixelsPerUnitMultiplier: 20
--- !u!114 &7493263064005321298
MonoBehaviour:
  m_ObjectHideFlags: 0
  m_CorrespondingSourceObject: {fileID: 0}
  m_PrefabInstance: {fileID: 0}
  m_PrefabAsset: {fileID: 0}
  m_GameObject: {fileID: 2183381448802343484}
  m_Enabled: 1
  m_EditorHideFlags: 0
  m_Script: {fileID: 11500000, guid: 4e29b1a8efbd4b44bb3f3716e73f07ff, type: 3}
  m_Name: 
  m_EditorClassIdentifier: 
  m_Navigation:
    m_Mode: 3
    m_WrapAround: 0
    m_SelectOnUp: {fileID: 0}
    m_SelectOnDown: {fileID: 0}
    m_SelectOnLeft: {fileID: 0}
    m_SelectOnRight: {fileID: 0}
  m_Transition: 1
  m_Colors:
    m_NormalColor: {r: 0.18039216, g: 0.21960786, b: 0.2509804, a: 1}
    m_HighlightedColor: {r: 0.2749644, g: 0.3161267, b: 0.3490566, a: 1}
    m_PressedColor: {r: 0.2749644, g: 0.3161267, b: 0.3490566, a: 1}
    m_SelectedColor: {r: 0.18039216, g: 0.21960786, b: 0.2509804, a: 1}
    m_DisabledColor: {r: 0.78431374, g: 0.78431374, b: 0.78431374, a: 0.5019608}
    m_ColorMultiplier: 1
    m_FadeDuration: 0.1
  m_SpriteState:
    m_HighlightedSprite: {fileID: 0}
    m_PressedSprite: {fileID: 0}
    m_SelectedSprite: {fileID: 0}
    m_DisabledSprite: {fileID: 0}
  m_AnimationTriggers:
    m_NormalTrigger: Normal
    m_HighlightedTrigger: Highlighted
    m_PressedTrigger: Pressed
    m_SelectedTrigger: Selected
    m_DisabledTrigger: Disabled
  m_Interactable: 1
  m_TargetGraphic: {fileID: 5158738927559242036}
  m_OnClick:
    m_PersistentCalls:
      m_Calls: []
--- !u!114 &1831166747842071881
MonoBehaviour:
  m_ObjectHideFlags: 0
  m_CorrespondingSourceObject: {fileID: 0}
  m_PrefabInstance: {fileID: 0}
  m_PrefabAsset: {fileID: 0}
  m_GameObject: {fileID: 2183381448802343484}
  m_Enabled: 1
  m_EditorHideFlags: 0
  m_Script: {fileID: 11500000, guid: 7434d126d65a44c07a9eb516e3307e49, type: 3}
  m_Name: 
  m_EditorClassIdentifier: Nobi.UiRoundedCorners::Nobi.UiRoundedCorners.ImageWithRoundedCorners
  radius: 0.4
  image: {fileID: 5158738927559242036}
--- !u!1 &2491713084037542120
GameObject:
  m_ObjectHideFlags: 0
  m_CorrespondingSourceObject: {fileID: 0}
  m_PrefabInstance: {fileID: 0}
  m_PrefabAsset: {fileID: 0}
  serializedVersion: 6
  m_Component:
  - component: {fileID: 6164152546629638467}
  - component: {fileID: 218262267243387800}
  - component: {fileID: 2606534154026120967}
  - component: {fileID: 8212989293743527555}
  m_Layer: 5
  m_Name: InputField
  m_TagString: Untagged
  m_Icon: {fileID: 0}
  m_NavMeshLayer: 0
  m_StaticEditorFlags: 0
  m_IsActive: 1
--- !u!224 &6164152546629638467
RectTransform:
  m_ObjectHideFlags: 0
  m_CorrespondingSourceObject: {fileID: 0}
  m_PrefabInstance: {fileID: 0}
  m_PrefabAsset: {fileID: 0}
  m_GameObject: {fileID: 2491713084037542120}
  m_LocalRotation: {x: -0, y: -0, z: -0, w: 1}
  m_LocalPosition: {x: 0, y: 0, z: 0}
  m_LocalScale: {x: 1, y: 1, z: 1}
  m_ConstrainProportionsScale: 1
  m_Children:
  - {fileID: 3992648021887785940}
  m_Father: {fileID: 2159974401106593113}
  m_LocalEulerAnglesHint: {x: 0, y: 0, z: 0}
  m_AnchorMin: {x: 0, y: 1}
  m_AnchorMax: {x: 0, y: 1}
  m_AnchoredPosition: {x: 22.649498, y: -2.274999}
  m_SizeDelta: {x: 43.254, y: 3}
  m_Pivot: {x: 0.5, y: 0.5}
--- !u!222 &218262267243387800
CanvasRenderer:
  m_ObjectHideFlags: 0
  m_CorrespondingSourceObject: {fileID: 0}
  m_PrefabInstance: {fileID: 0}
  m_PrefabAsset: {fileID: 0}
  m_GameObject: {fileID: 2491713084037542120}
  m_CullTransparentMesh: 1
--- !u!114 &2606534154026120967
MonoBehaviour:
  m_ObjectHideFlags: 0
  m_CorrespondingSourceObject: {fileID: 0}
  m_PrefabInstance: {fileID: 0}
  m_PrefabAsset: {fileID: 0}
  m_GameObject: {fileID: 2491713084037542120}
  m_Enabled: 1
  m_EditorHideFlags: 0
  m_Script: {fileID: 11500000, guid: fe87c0e1cc204ed48ad3b37840f39efc, type: 3}
  m_Name: 
  m_EditorClassIdentifier: 
  m_Material: {fileID: 0}
  m_Color: {r: 1, g: 1, b: 1, a: 1}
  m_RaycastTarget: 1
  m_RaycastPadding: {x: 0, y: 0, z: 0, w: 0}
  m_Maskable: 1
  m_OnCullStateChanged:
    m_PersistentCalls:
      m_Calls: []
  m_Sprite: {fileID: 10911, guid: 0000000000000000f000000000000000, type: 0}
  m_Type: 1
  m_PreserveAspect: 0
  m_FillCenter: 1
  m_FillMethod: 4
  m_FillAmount: 1
  m_FillClockwise: 1
  m_FillOrigin: 0
  m_UseSpriteMesh: 0
  m_PixelsPerUnitMultiplier: 12
--- !u!114 &8212989293743527555
MonoBehaviour:
  m_ObjectHideFlags: 0
  m_CorrespondingSourceObject: {fileID: 0}
  m_PrefabInstance: {fileID: 0}
  m_PrefabAsset: {fileID: 0}
  m_GameObject: {fileID: 2491713084037542120}
  m_Enabled: 1
  m_EditorHideFlags: 0
  m_Script: {fileID: 11500000, guid: 2da0c512f12947e489f739169773d7ca, type: 3}
  m_Name: 
  m_EditorClassIdentifier: 
  m_Navigation:
    m_Mode: 3
    m_WrapAround: 0
    m_SelectOnUp: {fileID: 0}
    m_SelectOnDown: {fileID: 0}
    m_SelectOnLeft: {fileID: 0}
    m_SelectOnRight: {fileID: 0}
  m_Transition: 1
  m_Colors:
    m_NormalColor: {r: 1, g: 1, b: 1, a: 1}
    m_HighlightedColor: {r: 0.9607843, g: 0.9607843, b: 0.9607843, a: 1}
    m_PressedColor: {r: 0.78431374, g: 0.78431374, b: 0.78431374, a: 1}
    m_SelectedColor: {r: 0.9607843, g: 0.9607843, b: 0.9607843, a: 1}
    m_DisabledColor: {r: 0.78431374, g: 0.78431374, b: 0.78431374, a: 0.5019608}
    m_ColorMultiplier: 1
    m_FadeDuration: 0.1
  m_SpriteState:
    m_HighlightedSprite: {fileID: 0}
    m_PressedSprite: {fileID: 0}
    m_SelectedSprite: {fileID: 0}
    m_DisabledSprite: {fileID: 0}
  m_AnimationTriggers:
    m_NormalTrigger: Normal
    m_HighlightedTrigger: Highlighted
    m_PressedTrigger: Pressed
    m_SelectedTrigger: Selected
    m_DisabledTrigger: Disabled
  m_Interactable: 1
  m_TargetGraphic: {fileID: 2606534154026120967}
  m_TextViewport: {fileID: 3992648021887785940}
  m_TextComponent: {fileID: 1284737974705216859}
  m_Placeholder: {fileID: 0}
  m_VerticalScrollbar: {fileID: 0}
  m_VerticalScrollbarEventHandler: {fileID: 0}
  m_LayoutGroup: {fileID: 0}
  m_ScrollSensitivity: 1
  m_ContentType: 0
  m_InputType: 0
  m_AsteriskChar: 42
  m_KeyboardType: 0
  m_LineType: 0
  m_HideMobileInput: 0
  m_HideSoftKeyboard: 0
  m_CharacterValidation: 0
  m_RegexValue: 
  m_GlobalPointSize: 14
  m_CharacterLimit: 0
  m_OnEndEdit:
    m_PersistentCalls:
      m_Calls: []
  m_OnSubmit:
    m_PersistentCalls:
      m_Calls: []
  m_OnSelect:
    m_PersistentCalls:
      m_Calls: []
  m_OnDeselect:
    m_PersistentCalls:
      m_Calls: []
  m_OnTextSelection:
    m_PersistentCalls:
      m_Calls: []
  m_OnEndTextSelection:
    m_PersistentCalls:
      m_Calls: []
  m_OnValueChanged:
    m_PersistentCalls:
      m_Calls: []
  m_OnTouchScreenKeyboardStatusChanged:
    m_PersistentCalls:
      m_Calls: []
  m_CaretColor: {r: 0.19607843, g: 0.19607843, b: 0.19607843, a: 1}
  m_CustomCaretColor: 0
  m_SelectionColor: {r: 0.65882355, g: 0.80784315, b: 1, a: 0.7529412}
  m_Text: 
  m_CaretBlinkRate: 0.85
  m_CaretWidth: 1
  m_ReadOnly: 0
  m_RichText: 1
  m_GlobalFontAsset: {fileID: 11400000, guid: 8f586378b4e144a9851e7b34d9b748ee, type: 2}
  m_OnFocusSelectAll: 1
  m_ResetOnDeActivation: 1
  m_KeepTextSelectionVisible: 0
  m_RestoreOriginalTextOnEscape: 1
  m_isRichTextEditingAllowed: 0
  m_LineLimit: 0
  isAlert: 0
  m_InputValidator: {fileID: 0}
  m_ShouldActivateOnSelect: 1
--- !u!1 &3327714178615185650
GameObject:
  m_ObjectHideFlags: 0
  m_CorrespondingSourceObject: {fileID: 0}
  m_PrefabInstance: {fileID: 0}
  m_PrefabAsset: {fileID: 0}
  serializedVersion: 6
  m_Component:
  - component: {fileID: 6471338919264333816}
  - component: {fileID: 200818469521557502}
  m_Layer: 5
  m_Name: Row4
  m_TagString: Untagged
  m_Icon: {fileID: 0}
  m_NavMeshLayer: 0
  m_StaticEditorFlags: 0
  m_IsActive: 1
--- !u!224 &6471338919264333816
RectTransform:
  m_ObjectHideFlags: 0
  m_CorrespondingSourceObject: {fileID: 0}
  m_PrefabInstance: {fileID: 0}
  m_PrefabAsset: {fileID: 0}
  m_GameObject: {fileID: 3327714178615185650}
  m_LocalRotation: {x: 0, y: 0, z: 0, w: 1}
  m_LocalPosition: {x: 0, y: 0, z: -0.0000047963113}
  m_LocalScale: {x: 1, y: 1, z: 1}
  m_ConstrainProportionsScale: 0
  m_Children:
  - {fileID: 953808233680486978}
  - {fileID: 2779650331862674312}
  - {fileID: 6663994307453972027}
  - {fileID: 1598350498281139202}
  - {fileID: 2873134357033753923}
  - {fileID: 1505038675720900915}
  - {fileID: 2086606429977685124}
  - {fileID: 8105751103759535161}
  - {fileID: 8997086437626209917}
  m_Father: {fileID: 2159974401106593113}
  m_LocalEulerAnglesHint: {x: 0, y: 0, z: 0}
  m_AnchorMin: {x: 0, y: 1}
  m_AnchorMax: {x: 0, y: 1}
  m_AnchoredPosition: {x: 17.092041, y: -12.079973}
  m_SizeDelta: {x: 31.2, y: 3}
  m_Pivot: {x: 0.5, y: 0.5}
--- !u!114 &200818469521557502
MonoBehaviour:
  m_ObjectHideFlags: 0
  m_CorrespondingSourceObject: {fileID: 0}
  m_PrefabInstance: {fileID: 0}
  m_PrefabAsset: {fileID: 0}
  m_GameObject: {fileID: 3327714178615185650}
  m_Enabled: 1
  m_EditorHideFlags: 0
  m_Script: {fileID: 11500000, guid: 30649d3a9faa99c48a7b1166b86bf2a0, type: 3}
  m_Name: 
  m_EditorClassIdentifier: 
  m_Padding:
    m_Left: 0
    m_Right: 0
    m_Top: 0
    m_Bottom: 0
  m_ChildAlignment: 5
  m_Spacing: 0.2
  m_ChildForceExpandWidth: 0
  m_ChildForceExpandHeight: 0
  m_ChildControlWidth: 0
  m_ChildControlHeight: 0
  m_ChildScaleWidth: 0
  m_ChildScaleHeight: 0
  m_ReverseArrangement: 0
--- !u!1 &4009710804221748956
GameObject:
  m_ObjectHideFlags: 0
  m_CorrespondingSourceObject: {fileID: 0}
  m_PrefabInstance: {fileID: 0}
  m_PrefabAsset: {fileID: 0}
  serializedVersion: 6
  m_Component:
  - component: {fileID: 2678365861397659000}
  - component: {fileID: 7984320451831169574}
  m_Layer: 5
  m_Name: Row5
  m_TagString: Untagged
  m_Icon: {fileID: 0}
  m_NavMeshLayer: 0
  m_StaticEditorFlags: 0
  m_IsActive: 1
--- !u!224 &2678365861397659000
RectTransform:
  m_ObjectHideFlags: 0
  m_CorrespondingSourceObject: {fileID: 0}
  m_PrefabInstance: {fileID: 0}
  m_PrefabAsset: {fileID: 0}
  m_GameObject: {fileID: 4009710804221748956}
  m_LocalRotation: {x: 0, y: 0, z: 0, w: 1}
  m_LocalPosition: {x: 0, y: 0, z: -0.0000047963113}
  m_LocalScale: {x: 1, y: 1, z: 1}
  m_ConstrainProportionsScale: 0
  m_Children:
  - {fileID: 2876786717057673969}
  - {fileID: 7376421728615613333}
  - {fileID: 3861378685337757605}
  m_Father: {fileID: 2159974401106593113}
  m_LocalEulerAnglesHint: {x: 0, y: 0, z: 0}
  m_AnchorMin: {x: 0, y: 1}
  m_AnchorMax: {x: 0, y: 1}
  m_AnchoredPosition: {x: 17.092041, y: -15.215973}
  m_SizeDelta: {x: 31.199999, y: 3.072}
  m_Pivot: {x: 0.5, y: 0.5}
--- !u!114 &7984320451831169574
MonoBehaviour:
  m_ObjectHideFlags: 0
  m_CorrespondingSourceObject: {fileID: 0}
  m_PrefabInstance: {fileID: 0}
  m_PrefabAsset: {fileID: 0}
  m_GameObject: {fileID: 4009710804221748956}
  m_Enabled: 1
  m_EditorHideFlags: 0
  m_Script: {fileID: 11500000, guid: 30649d3a9faa99c48a7b1166b86bf2a0, type: 3}
  m_Name: 
  m_EditorClassIdentifier: 
  m_Padding:
    m_Left: 0
    m_Right: 0
    m_Top: 0
    m_Bottom: 0
  m_ChildAlignment: 3
  m_Spacing: 0.2
  m_ChildForceExpandWidth: 0
  m_ChildForceExpandHeight: 0
  m_ChildControlWidth: 0
  m_ChildControlHeight: 0
  m_ChildScaleWidth: 0
  m_ChildScaleHeight: 0
  m_ReverseArrangement: 0
--- !u!1 &4131584257101901746
GameObject:
  m_ObjectHideFlags: 0
  m_CorrespondingSourceObject: {fileID: 0}
  m_PrefabInstance: {fileID: 0}
  m_PrefabAsset: {fileID: 0}
  serializedVersion: 6
  m_Component:
  - component: {fileID: 7497944876134479682}
  - component: {fileID: 2019549889964640225}
  - component: {fileID: 6771986020352565053}
  m_Layer: 5
  m_Name: Text (TMP)
  m_TagString: Untagged
  m_Icon: {fileID: 0}
  m_NavMeshLayer: 0
  m_StaticEditorFlags: 0
  m_IsActive: 1
--- !u!224 &7497944876134479682
RectTransform:
  m_ObjectHideFlags: 0
  m_CorrespondingSourceObject: {fileID: 0}
  m_PrefabInstance: {fileID: 0}
  m_PrefabAsset: {fileID: 0}
  m_GameObject: {fileID: 4131584257101901746}
  m_LocalRotation: {x: 0, y: 0, z: 0, w: 1}
  m_LocalPosition: {x: 0, y: 0, z: 0.0000014901161}
  m_LocalScale: {x: 1, y: 1, z: 1}
  m_ConstrainProportionsScale: 0
  m_Children: []
  m_Father: {fileID: 7376421728615613333}
  m_LocalEulerAnglesHint: {x: 0, y: 0, z: 0}
  m_AnchorMin: {x: 0, y: 0}
  m_AnchorMax: {x: 1, y: 1}
  m_AnchoredPosition: {x: 0, y: 0}
  m_SizeDelta: {x: 0, y: 0}
  m_Pivot: {x: 0.5, y: 0.5}
--- !u!222 &2019549889964640225
CanvasRenderer:
  m_ObjectHideFlags: 0
  m_CorrespondingSourceObject: {fileID: 0}
  m_PrefabInstance: {fileID: 0}
  m_PrefabAsset: {fileID: 0}
  m_GameObject: {fileID: 4131584257101901746}
  m_CullTransparentMesh: 1
--- !u!114 &6771986020352565053
MonoBehaviour:
  m_ObjectHideFlags: 0
  m_CorrespondingSourceObject: {fileID: 0}
  m_PrefabInstance: {fileID: 0}
  m_PrefabAsset: {fileID: 0}
  m_GameObject: {fileID: 4131584257101901746}
  m_Enabled: 1
  m_EditorHideFlags: 0
  m_Script: {fileID: 11500000, guid: f4688fdb7df04437aeb418b961361dc5, type: 3}
  m_Name: 
  m_EditorClassIdentifier: 
  m_Material: {fileID: 0}
  m_Color: {r: 1, g: 1, b: 1, a: 1}
  m_RaycastTarget: 1
  m_RaycastPadding: {x: 0, y: 0, z: 0, w: 0}
  m_Maskable: 1
  m_OnCullStateChanged:
    m_PersistentCalls:
      m_Calls: []
  m_text: Space
  m_isRightToLeft: 0
  m_fontAsset: {fileID: 11400000, guid: 8f586378b4e144a9851e7b34d9b748ee, type: 2}
  m_sharedMaterial: {fileID: 2180264, guid: 8f586378b4e144a9851e7b34d9b748ee, type: 2}
  m_fontSharedMaterials: []
  m_fontMaterial: {fileID: 0}
  m_fontMaterials: []
  m_fontColor32:
    serializedVersion: 2
    rgba: 4294967295
  m_fontColor: {r: 1, g: 1, b: 1, a: 1}
  m_enableVertexGradient: 0
  m_colorMode: 3
  m_fontColorGradient:
    topLeft: {r: 1, g: 1, b: 1, a: 1}
    topRight: {r: 1, g: 1, b: 1, a: 1}
    bottomLeft: {r: 1, g: 1, b: 1, a: 1}
    bottomRight: {r: 1, g: 1, b: 1, a: 1}
  m_fontColorGradientPreset: {fileID: 0}
  m_spriteAsset: {fileID: 0}
  m_tintAllSprites: 0
  m_StyleSheet: {fileID: 0}
  m_TextStyleHashCode: -1183493901
  m_overrideHtmlColors: 0
  m_faceColor:
    serializedVersion: 2
    rgba: 4294967295
  m_fontSize: 1.2
  m_fontSizeBase: 1.2
  m_fontWeight: 400
  m_enableAutoSizing: 0
  m_fontSizeMin: 18
  m_fontSizeMax: 72
  m_fontStyle: 0
  m_HorizontalAlignment: 2
  m_VerticalAlignment: 512
  m_textAlignment: 65535
  m_characterSpacing: 0
  m_wordSpacing: 0
  m_lineSpacing: 0
  m_lineSpacingMax: 0
  m_paragraphSpacing: 0
  m_charWidthMaxAdj: 0
  m_TextWrappingMode: 1
  m_wordWrappingRatios: 0.4
  m_overflowMode: 0
  m_linkedTextComponent: {fileID: 0}
  parentLinkedComponent: {fileID: 0}
  m_enableKerning: 1
  m_ActiveFontFeatures: 6e72656b
  m_enableExtraPadding: 0
  checkPaddingRequired: 0
  m_isRichText: 1
  m_EmojiFallbackSupport: 1
  m_parseCtrlCharacters: 1
  m_isOrthographic: 1
  m_isCullingEnabled: 0
  m_horizontalMapping: 0
  m_verticalMapping: 0
  m_uvLineOffset: 0
  m_geometrySortingOrder: 0
  m_IsTextObjectScaleStatic: 0
  m_VertexBufferAutoSizeReduction: 0
  m_useMaxVisibleDescender: 1
  m_pageToDisplay: 1
  m_margin: {x: 0, y: 0, z: 0, w: 0}
  m_isUsingLegacyAnimationComponent: 0
  m_isVolumetricText: 0
  m_hasFontAssetChanged: 0
  m_baseMaterial: {fileID: 0}
  m_maskOffset: {x: 0, y: 0, z: 0, w: 0}
--- !u!1 &4717594100998342988
GameObject:
  m_ObjectHideFlags: 0
  m_CorrespondingSourceObject: {fileID: 0}
  m_PrefabInstance: {fileID: 0}
  m_PrefabAsset: {fileID: 0}
  serializedVersion: 6
  m_Component:
  - component: {fileID: 903872879514753020}
  - component: {fileID: 5979524541438090393}
  - component: {fileID: 8063466118946225217}
  - component: {fileID: 6131935885663609}
  m_Layer: 5
  m_Name: Canvas
  m_TagString: Untagged
  m_Icon: {fileID: 0}
  m_NavMeshLayer: 0
  m_StaticEditorFlags: 0
  m_IsActive: 1
--- !u!224 &903872879514753020
RectTransform:
  m_ObjectHideFlags: 0
  m_CorrespondingSourceObject: {fileID: 0}
  m_PrefabInstance: {fileID: 0}
  m_PrefabAsset: {fileID: 0}
  m_GameObject: {fileID: 4717594100998342988}
  m_LocalRotation: {x: 0.17364816, y: 0, z: 0, w: 0.9848078}
  m_LocalPosition: {x: 0, y: 0, z: 0}
  m_LocalScale: {x: 1, y: 1, z: 1}
  m_ConstrainProportionsScale: 1
  m_Children:
  - {fileID: 7516321396508588858}
  m_Father: {fileID: 5882378055200361980}
  m_LocalEulerAnglesHint: {x: 20, y: 0, z: 0}
  m_AnchorMin: {x: 0.5, y: 0.5}
  m_AnchorMax: {x: 0.5, y: 0.5}
  m_AnchoredPosition: {x: 0, y: 0}
  m_SizeDelta: {x: 33, y: 21}
  m_Pivot: {x: 0.5, y: 0.5}
--- !u!223 &5979524541438090393
Canvas:
  m_ObjectHideFlags: 0
  m_CorrespondingSourceObject: {fileID: 0}
  m_PrefabInstance: {fileID: 0}
  m_PrefabAsset: {fileID: 0}
  m_GameObject: {fileID: 4717594100998342988}
  m_Enabled: 1
  serializedVersion: 3
  m_RenderMode: 2
  m_Camera: {fileID: 0}
  m_PlaneDistance: 100
  m_PixelPerfect: 0
  m_ReceivesEvents: 1
  m_OverrideSorting: 0
  m_OverridePixelPerfect: 0
  m_SortingBucketNormalizedSize: 0
  m_VertexColorAlwaysGammaSpace: 0
  m_AdditionalShaderChannelsFlag: 25
  m_UpdateRectTransformForStandalone: 0
  m_SortingLayerID: 0
  m_SortingOrder: 0
  m_TargetDisplay: 0
--- !u!114 &8063466118946225217
MonoBehaviour:
  m_ObjectHideFlags: 0
  m_CorrespondingSourceObject: {fileID: 0}
  m_PrefabInstance: {fileID: 0}
  m_PrefabAsset: {fileID: 0}
  m_GameObject: {fileID: 4717594100998342988}
  m_Enabled: 1
  m_EditorHideFlags: 0
  m_Script: {fileID: 11500000, guid: 0cd44c1031e13a943bb63640046fad76, type: 3}
  m_Name: 
  m_EditorClassIdentifier: 
  m_UiScaleMode: 0
  m_ReferencePixelsPerUnit: 100
  m_ScaleFactor: 1
  m_ReferenceResolution: {x: 800, y: 600}
  m_ScreenMatchMode: 0
  m_MatchWidthOrHeight: 0
  m_PhysicalUnit: 3
  m_FallbackScreenDPI: 96
  m_DefaultSpriteDPI: 96
  m_DynamicPixelsPerUnit: 1
  m_PresetInfoIsWorld: 1
--- !u!114 &6131935885663609
MonoBehaviour:
  m_ObjectHideFlags: 0
  m_CorrespondingSourceObject: {fileID: 0}
  m_PrefabInstance: {fileID: 0}
  m_PrefabAsset: {fileID: 0}
  m_GameObject: {fileID: 4717594100998342988}
  m_Enabled: 1
  m_EditorHideFlags: 0
  m_Script: {fileID: 11500000, guid: a81a6d172eb810d4fbc8dcc8806cefe1, type: 3}
  m_Name: 
  m_EditorClassIdentifier: 
  shiftButton1: {fileID: 9026239631843890315}
  shiftButton2: {fileID: 770285599164673319}
  deleteButton: {fileID: 280759534655850960}
  spaceButton: {fileID: 7493263064005321298}
  submitButton: {fileID: 3996242664046744773}
  inputField: {fileID: 8212989293743527555}
--- !u!1 &4879650180597502592
GameObject:
  m_ObjectHideFlags: 0
  m_CorrespondingSourceObject: {fileID: 0}
  m_PrefabInstance: {fileID: 0}
  m_PrefabAsset: {fileID: 0}
  serializedVersion: 6
  m_Component:
  - component: {fileID: 8686969728469085573}
  - component: {fileID: 4273056888017882146}
  - component: {fileID: 1284737974705216859}
  m_Layer: 5
  m_Name: Text
  m_TagString: Untagged
  m_Icon: {fileID: 0}
  m_NavMeshLayer: 0
  m_StaticEditorFlags: 0
  m_IsActive: 1
--- !u!224 &8686969728469085573
RectTransform:
  m_ObjectHideFlags: 0
  m_CorrespondingSourceObject: {fileID: 0}
  m_PrefabInstance: {fileID: 0}
  m_PrefabAsset: {fileID: 0}
  m_GameObject: {fileID: 4879650180597502592}
  m_LocalRotation: {x: 0, y: 0, z: 0, w: 1}
  m_LocalPosition: {x: 0, y: 0, z: 0}
  m_LocalScale: {x: 1, y: 1, z: 1}
  m_ConstrainProportionsScale: 0
  m_Children: []
  m_Father: {fileID: 3992648021887785940}
  m_LocalEulerAnglesHint: {x: 0, y: 0, z: 0}
  m_AnchorMin: {x: 0, y: 0}
  m_AnchorMax: {x: 1, y: 1}
  m_AnchoredPosition: {x: 0, y: 0}
  m_SizeDelta: {x: 0, y: 0}
  m_Pivot: {x: 0.5, y: 0.5}
--- !u!222 &4273056888017882146
CanvasRenderer:
  m_ObjectHideFlags: 0
  m_CorrespondingSourceObject: {fileID: 0}
  m_PrefabInstance: {fileID: 0}
  m_PrefabAsset: {fileID: 0}
  m_GameObject: {fileID: 4879650180597502592}
  m_CullTransparentMesh: 1
--- !u!114 &1284737974705216859
MonoBehaviour:
  m_ObjectHideFlags: 0
  m_CorrespondingSourceObject: {fileID: 0}
  m_PrefabInstance: {fileID: 0}
  m_PrefabAsset: {fileID: 0}
  m_GameObject: {fileID: 4879650180597502592}
  m_Enabled: 1
  m_EditorHideFlags: 0
  m_Script: {fileID: 11500000, guid: f4688fdb7df04437aeb418b961361dc5, type: 3}
  m_Name: 
  m_EditorClassIdentifier: 
  m_Material: {fileID: 0}
  m_Color: {r: 1, g: 1, b: 1, a: 1}
  m_RaycastTarget: 1
  m_RaycastPadding: {x: 0, y: 0, z: 0, w: 0}
  m_Maskable: 1
  m_OnCullStateChanged:
    m_PersistentCalls:
      m_Calls: []
  m_text: "\u200B"
  m_isRightToLeft: 0
  m_fontAsset: {fileID: 11400000, guid: 8f586378b4e144a9851e7b34d9b748ee, type: 2}
  m_sharedMaterial: {fileID: 2180264, guid: 8f586378b4e144a9851e7b34d9b748ee, type: 2}
  m_fontSharedMaterials: []
  m_fontMaterial: {fileID: 0}
  m_fontMaterials: []
  m_fontColor32:
    serializedVersion: 2
    rgba: 4281479730
  m_fontColor: {r: 0.19607843, g: 0.19607843, b: 0.19607843, a: 1}
  m_enableVertexGradient: 0
  m_colorMode: 3
  m_fontColorGradient:
    topLeft: {r: 1, g: 1, b: 1, a: 1}
    topRight: {r: 1, g: 1, b: 1, a: 1}
    bottomLeft: {r: 1, g: 1, b: 1, a: 1}
    bottomRight: {r: 1, g: 1, b: 1, a: 1}
  m_fontColorGradientPreset: {fileID: 0}
  m_spriteAsset: {fileID: 0}
  m_tintAllSprites: 0
  m_StyleSheet: {fileID: 0}
  m_TextStyleHashCode: -1183493901
  m_overrideHtmlColors: 0
  m_faceColor:
    serializedVersion: 2
    rgba: 4294967295
  m_fontSize: 2.2
  m_fontSizeBase: 2.2
  m_fontWeight: 400
  m_enableAutoSizing: 0
  m_fontSizeMin: 18
  m_fontSizeMax: 72
  m_fontStyle: 1
  m_HorizontalAlignment: 1
  m_VerticalAlignment: 512
  m_textAlignment: 65535
  m_characterSpacing: 0
  m_wordSpacing: 0
  m_lineSpacing: 0
  m_lineSpacingMax: 0
  m_paragraphSpacing: 0
  m_charWidthMaxAdj: 0
  m_TextWrappingMode: 3
  m_wordWrappingRatios: 0.4
  m_overflowMode: 0
  m_linkedTextComponent: {fileID: 0}
  parentLinkedComponent: {fileID: 0}
  m_enableKerning: 1
  m_ActiveFontFeatures: 6e72656b
  m_enableExtraPadding: 1
  checkPaddingRequired: 0
  m_isRichText: 1
  m_EmojiFallbackSupport: 1
  m_parseCtrlCharacters: 1
  m_isOrthographic: 1
  m_isCullingEnabled: 0
  m_horizontalMapping: 0
  m_verticalMapping: 0
  m_uvLineOffset: 0
  m_geometrySortingOrder: 0
  m_IsTextObjectScaleStatic: 0
  m_VertexBufferAutoSizeReduction: 0
  m_useMaxVisibleDescender: 1
  m_pageToDisplay: 1
  m_margin: {x: 1.11, y: 0, z: 0, w: 0}
  m_isUsingLegacyAnimationComponent: 0
  m_isVolumetricText: 0
  m_hasFontAssetChanged: 0
  m_baseMaterial: {fileID: 0}
  m_maskOffset: {x: 0, y: 0, z: 0, w: 0}
--- !u!1 &4910061245533988698
GameObject:
  m_ObjectHideFlags: 0
  m_CorrespondingSourceObject: {fileID: 0}
  m_PrefabInstance: {fileID: 0}
  m_PrefabAsset: {fileID: 0}
  serializedVersion: 6
  m_Component:
  - component: {fileID: 2876786717057673969}
  - component: {fileID: 1755575177451976692}
  - component: {fileID: 5196642097716447972}
  - component: {fileID: 280759534655850960}
  - component: {fileID: 2256381955281583131}
  m_Layer: 5
  m_Name: DeleteButton
  m_TagString: Untagged
  m_Icon: {fileID: 0}
  m_NavMeshLayer: 0
  m_StaticEditorFlags: 0
  m_IsActive: 1
--- !u!224 &2876786717057673969
RectTransform:
  m_ObjectHideFlags: 0
  m_CorrespondingSourceObject: {fileID: 0}
  m_PrefabInstance: {fileID: 0}
  m_PrefabAsset: {fileID: 0}
  m_GameObject: {fileID: 4910061245533988698}
  m_LocalRotation: {x: -0, y: -0, z: -0, w: 1}
  m_LocalPosition: {x: 0, y: 0, z: 0}
  m_LocalScale: {x: 1, y: 1, z: 1}
  m_ConstrainProportionsScale: 0
  m_Children:
  - {fileID: 2165244684486937929}
  m_Father: {fileID: 2678365861397659000}
  m_LocalEulerAnglesHint: {x: 0, y: 0, z: 0}
  m_AnchorMin: {x: 0, y: 0}
  m_AnchorMax: {x: 0, y: 0}
  m_AnchoredPosition: {x: 0, y: 0}
  m_SizeDelta: {x: 7.7, y: 3}
  m_Pivot: {x: 0.5, y: 0.5}
--- !u!222 &1755575177451976692
CanvasRenderer:
  m_ObjectHideFlags: 0
  m_CorrespondingSourceObject: {fileID: 0}
  m_PrefabInstance: {fileID: 0}
  m_PrefabAsset: {fileID: 0}
  m_GameObject: {fileID: 4910061245533988698}
  m_CullTransparentMesh: 1
--- !u!114 &5196642097716447972
MonoBehaviour:
  m_ObjectHideFlags: 0
  m_CorrespondingSourceObject: {fileID: 0}
  m_PrefabInstance: {fileID: 0}
  m_PrefabAsset: {fileID: 0}
  m_GameObject: {fileID: 4910061245533988698}
  m_Enabled: 1
  m_EditorHideFlags: 0
  m_Script: {fileID: 11500000, guid: fe87c0e1cc204ed48ad3b37840f39efc, type: 3}
  m_Name: 
  m_EditorClassIdentifier: 
  m_Material: {fileID: 0}
  m_Color: {r: 1, g: 1, b: 1, a: 1}
  m_RaycastTarget: 1
  m_RaycastPadding: {x: 0, y: 0, z: 0, w: 0}
  m_Maskable: 1
  m_OnCullStateChanged:
    m_PersistentCalls:
      m_Calls: []
  m_Sprite: {fileID: 0}
  m_Type: 1
  m_PreserveAspect: 0
  m_FillCenter: 1
  m_FillMethod: 4
  m_FillAmount: 1
  m_FillClockwise: 1
  m_FillOrigin: 0
  m_UseSpriteMesh: 0
  m_PixelsPerUnitMultiplier: 20
--- !u!114 &280759534655850960
MonoBehaviour:
  m_ObjectHideFlags: 0
  m_CorrespondingSourceObject: {fileID: 0}
  m_PrefabInstance: {fileID: 0}
  m_PrefabAsset: {fileID: 0}
  m_GameObject: {fileID: 4910061245533988698}
  m_Enabled: 1
  m_EditorHideFlags: 0
  m_Script: {fileID: 11500000, guid: 4e29b1a8efbd4b44bb3f3716e73f07ff, type: 3}
  m_Name: 
  m_EditorClassIdentifier: 
  m_Navigation:
    m_Mode: 3
    m_WrapAround: 0
    m_SelectOnUp: {fileID: 0}
    m_SelectOnDown: {fileID: 0}
    m_SelectOnLeft: {fileID: 0}
    m_SelectOnRight: {fileID: 0}
  m_Transition: 1
  m_Colors:
    m_NormalColor: {r: 0.18039216, g: 0.21960786, b: 0.2509804, a: 1}
    m_HighlightedColor: {r: 0.2749644, g: 0.3161267, b: 0.3490566, a: 1}
    m_PressedColor: {r: 0.2749644, g: 0.3161267, b: 0.3490566, a: 1}
    m_SelectedColor: {r: 0.18039216, g: 0.21960786, b: 0.2509804, a: 1}
    m_DisabledColor: {r: 0.78431374, g: 0.78431374, b: 0.78431374, a: 0.5019608}
    m_ColorMultiplier: 1
    m_FadeDuration: 0.1
  m_SpriteState:
    m_HighlightedSprite: {fileID: 0}
    m_PressedSprite: {fileID: 0}
    m_SelectedSprite: {fileID: 0}
    m_DisabledSprite: {fileID: 0}
  m_AnimationTriggers:
    m_NormalTrigger: Normal
    m_HighlightedTrigger: Highlighted
    m_PressedTrigger: Pressed
    m_SelectedTrigger: Selected
    m_DisabledTrigger: Disabled
  m_Interactable: 1
  m_TargetGraphic: {fileID: 5196642097716447972}
  m_OnClick:
    m_PersistentCalls:
      m_Calls: []
--- !u!114 &2256381955281583131
MonoBehaviour:
  m_ObjectHideFlags: 0
  m_CorrespondingSourceObject: {fileID: 0}
  m_PrefabInstance: {fileID: 0}
  m_PrefabAsset: {fileID: 0}
  m_GameObject: {fileID: 4910061245533988698}
  m_Enabled: 1
  m_EditorHideFlags: 0
  m_Script: {fileID: 11500000, guid: 7434d126d65a44c07a9eb516e3307e49, type: 3}
  m_Name: 
  m_EditorClassIdentifier: Nobi.UiRoundedCorners::Nobi.UiRoundedCorners.ImageWithRoundedCorners
  radius: 0.4
  image: {fileID: 5196642097716447972}
<<<<<<< HEAD
--- !u!1 &5011206017115823253
=======
--- !u!1 &5597752777759263322
>>>>>>> 67e8a8fb
GameObject:
  m_ObjectHideFlags: 0
  m_CorrespondingSourceObject: {fileID: 0}
  m_PrefabInstance: {fileID: 0}
  m_PrefabAsset: {fileID: 0}
  serializedVersion: 6
  m_Component:
  - component: {fileID: 5541079632402223288}
  - component: {fileID: 7877993319637714949}
  m_Layer: 5
  m_Name: Row4
  m_TagString: Untagged
  m_Icon: {fileID: 0}
  m_NavMeshLayer: 0
  m_StaticEditorFlags: 0
  m_IsActive: 1
--- !u!224 &5541079632402223288
RectTransform:
  m_ObjectHideFlags: 0
  m_CorrespondingSourceObject: {fileID: 0}
  m_PrefabInstance: {fileID: 0}
  m_PrefabAsset: {fileID: 0}
  m_GameObject: {fileID: 5597752777759263322}
  m_LocalRotation: {x: -0, y: -0, z: -0, w: 1}
  m_LocalPosition: {x: 0, y: 0, z: 0.000034132972}
  m_LocalScale: {x: 1, y: 1, z: 1}
  m_ConstrainProportionsScale: 0
  m_Children:
  - {fileID: 1992723320341727962}
  m_Father: {fileID: 5266474816268810883}
  m_LocalEulerAnglesHint: {x: 0, y: 0, z: 0}
<<<<<<< HEAD
  m_AnchorMin: {x: 0.5, y: 0.5}
  m_AnchorMax: {x: 0.5, y: 0.5}
  m_AnchoredPosition: {x: -7.1, y: 0}
  m_SizeDelta: {x: 3000, y: 3000}
=======
  m_AnchorMin: {x: 0, y: 0}
  m_AnchorMax: {x: 0, y: 0}
  m_AnchoredPosition: {x: 0, y: 0}
  m_SizeDelta: {x: 9.436, y: 3}
>>>>>>> 67e8a8fb
  m_Pivot: {x: 0.5, y: 0.5}
--- !u!114 &7877993319637714949
MonoBehaviour:
  m_ObjectHideFlags: 0
  m_CorrespondingSourceObject: {fileID: 0}
  m_PrefabInstance: {fileID: 0}
  m_PrefabAsset: {fileID: 0}
  m_GameObject: {fileID: 5597752777759263322}
  m_Enabled: 1
  m_EditorHideFlags: 0
  m_Script: {fileID: 11500000, guid: 30649d3a9faa99c48a7b1166b86bf2a0, type: 3}
  m_Name: 
  m_EditorClassIdentifier: 
<<<<<<< HEAD
  m_Material: {fileID: 0}
  m_Color: {r: 1, g: 1, b: 1, a: 0}
  m_RaycastTarget: 1
  m_RaycastPadding: {x: 0, y: 0, z: 0, w: 0}
  m_Maskable: 1
  m_OnCullStateChanged:
    m_PersistentCalls:
      m_Calls: []
  m_Sprite: {fileID: 10907, guid: 0000000000000000f000000000000000, type: 0}
  m_Type: 1
  m_PreserveAspect: 0
  m_FillCenter: 1
  m_FillMethod: 4
  m_FillAmount: 1
  m_FillClockwise: 1
  m_FillOrigin: 0
  m_UseSpriteMesh: 0
  m_PixelsPerUnitMultiplier: 1
--- !u!1 &5597752777759263322
=======
  m_Padding:
    m_Left: 0
    m_Right: 0
    m_Top: 0
    m_Bottom: 0
  m_ChildAlignment: 4
  m_Spacing: 0.2
  m_ChildForceExpandWidth: 0
  m_ChildForceExpandHeight: 0
  m_ChildControlWidth: 0
  m_ChildControlHeight: 0
  m_ChildScaleWidth: 0
  m_ChildScaleHeight: 0
  m_ReverseArrangement: 0
--- !u!1 &5748472741411360454
>>>>>>> 67e8a8fb
GameObject:
  m_ObjectHideFlags: 0
  m_CorrespondingSourceObject: {fileID: 0}
  m_PrefabInstance: {fileID: 0}
  m_PrefabAsset: {fileID: 0}
  serializedVersion: 6
  m_Component:
<<<<<<< HEAD
  - component: {fileID: 5541079632402223288}
  - component: {fileID: 7877993319637714949}
=======
  - component: {fileID: 6612378247091606621}
>>>>>>> 67e8a8fb
  m_Layer: 5
  m_Name: Row4
  m_TagString: Untagged
  m_Icon: {fileID: 0}
  m_NavMeshLayer: 0
  m_StaticEditorFlags: 0
  m_IsActive: 1
--- !u!224 &5541079632402223288
RectTransform:
  m_ObjectHideFlags: 0
  m_CorrespondingSourceObject: {fileID: 0}
  m_PrefabInstance: {fileID: 0}
  m_PrefabAsset: {fileID: 0}
<<<<<<< HEAD
  m_GameObject: {fileID: 5597752777759263322}
=======
  m_GameObject: {fileID: 5748472741411360454}
>>>>>>> 67e8a8fb
  m_LocalRotation: {x: -0, y: -0, z: -0, w: 1}
  m_LocalPosition: {x: 0, y: 0, z: 0.000034132972}
  m_LocalScale: {x: 1, y: 1, z: 1}
  m_ConstrainProportionsScale: 0
  m_Children:
<<<<<<< HEAD
  - {fileID: 1992723320341727962}
=======
  - {fileID: 1414116226636623869}
  - {fileID: 5067670515534777472}
  - {fileID: 5639941851805243627}
>>>>>>> 67e8a8fb
  m_Father: {fileID: 5266474816268810883}
  m_LocalEulerAnglesHint: {x: 0, y: 0, z: 0}
  m_AnchorMin: {x: 0, y: 0}
  m_AnchorMax: {x: 0, y: 0}
  m_AnchoredPosition: {x: 0, y: 0}
  m_SizeDelta: {x: 9.436, y: 3}
  m_Pivot: {x: 0.5, y: 0.5}
<<<<<<< HEAD
--- !u!114 &7877993319637714949
MonoBehaviour:
  m_ObjectHideFlags: 0
  m_CorrespondingSourceObject: {fileID: 0}
  m_PrefabInstance: {fileID: 0}
  m_PrefabAsset: {fileID: 0}
  m_GameObject: {fileID: 5597752777759263322}
  m_Enabled: 1
  m_EditorHideFlags: 0
  m_Script: {fileID: 11500000, guid: 30649d3a9faa99c48a7b1166b86bf2a0, type: 3}
  m_Name: 
  m_EditorClassIdentifier: 
  m_Padding:
    m_Left: 0
    m_Right: 0
    m_Top: 0
    m_Bottom: 0
  m_ChildAlignment: 4
  m_Spacing: 0.2
  m_ChildForceExpandWidth: 0
  m_ChildForceExpandHeight: 0
  m_ChildControlWidth: 0
  m_ChildControlHeight: 0
  m_ChildScaleWidth: 0
  m_ChildScaleHeight: 0
  m_ReverseArrangement: 0
--- !u!1 &5748472741411360454
GameObject:
  m_ObjectHideFlags: 0
  m_CorrespondingSourceObject: {fileID: 0}
  m_PrefabInstance: {fileID: 0}
  m_PrefabAsset: {fileID: 0}
  serializedVersion: 6
  m_Component:
  - component: {fileID: 6612378247091606621}
  m_Layer: 5
  m_Name: Row1
  m_TagString: Untagged
  m_Icon: {fileID: 0}
  m_NavMeshLayer: 0
  m_StaticEditorFlags: 0
  m_IsActive: 1
--- !u!224 &6612378247091606621
RectTransform:
  m_ObjectHideFlags: 0
  m_CorrespondingSourceObject: {fileID: 0}
  m_PrefabInstance: {fileID: 0}
  m_PrefabAsset: {fileID: 0}
  m_GameObject: {fileID: 5748472741411360454}
  m_LocalRotation: {x: -0, y: -0, z: -0, w: 1}
  m_LocalPosition: {x: 0, y: 0, z: 0.000034132972}
  m_LocalScale: {x: 1, y: 1, z: 1}
  m_ConstrainProportionsScale: 0
  m_Children:
  - {fileID: 1414116226636623869}
  - {fileID: 5067670515534777472}
  - {fileID: 5639941851805243627}
  m_Father: {fileID: 5266474816268810883}
  m_LocalEulerAnglesHint: {x: 0, y: 0, z: 0}
  m_AnchorMin: {x: 0, y: 0}
  m_AnchorMax: {x: 0, y: 0}
  m_AnchoredPosition: {x: 0, y: 0}
  m_SizeDelta: {x: 9.436, y: 3}
  m_Pivot: {x: 0.5, y: 0.5}
=======
>>>>>>> 67e8a8fb
--- !u!1 &6912331771943129946
GameObject:
  m_ObjectHideFlags: 0
  m_CorrespondingSourceObject: {fileID: 0}
  m_PrefabInstance: {fileID: 0}
  m_PrefabAsset: {fileID: 0}
  serializedVersion: 6
  m_Component:
  - component: {fileID: 3992648021887785940}
  - component: {fileID: 7088478363769127249}
  m_Layer: 5
  m_Name: Text Area
  m_TagString: Untagged
  m_Icon: {fileID: 0}
  m_NavMeshLayer: 0
  m_StaticEditorFlags: 0
  m_IsActive: 1
--- !u!224 &3992648021887785940
RectTransform:
  m_ObjectHideFlags: 0
  m_CorrespondingSourceObject: {fileID: 0}
  m_PrefabInstance: {fileID: 0}
  m_PrefabAsset: {fileID: 0}
  m_GameObject: {fileID: 6912331771943129946}
  m_LocalRotation: {x: 0, y: 0, z: 0, w: 1}
  m_LocalPosition: {x: 0, y: 0, z: 0}
  m_LocalScale: {x: 1, y: 1, z: 1}
  m_ConstrainProportionsScale: 0
  m_Children:
  - {fileID: 8686969728469085573}
  m_Father: {fileID: 6164152546629638467}
  m_LocalEulerAnglesHint: {x: 0, y: 0, z: 0}
  m_AnchorMin: {x: 0, y: 0}
  m_AnchorMax: {x: 1, y: 1}
  m_AnchoredPosition: {x: 0, y: 0}
  m_SizeDelta: {x: 0, y: 0}
  m_Pivot: {x: 0.5, y: 0.5}
--- !u!114 &7088478363769127249
MonoBehaviour:
  m_ObjectHideFlags: 0
  m_CorrespondingSourceObject: {fileID: 0}
  m_PrefabInstance: {fileID: 0}
  m_PrefabAsset: {fileID: 0}
  m_GameObject: {fileID: 6912331771943129946}
  m_Enabled: 1
  m_EditorHideFlags: 0
  m_Script: {fileID: 11500000, guid: 3312d7739989d2b4e91e6319e9a96d76, type: 3}
  m_Name: 
  m_EditorClassIdentifier: 
  m_Padding: {x: -8, y: -5, z: -8, w: -5}
  m_Softness: {x: 0, y: 0}
--- !u!1 &7275175592917475403
GameObject:
  m_ObjectHideFlags: 0
  m_CorrespondingSourceObject: {fileID: 0}
  m_PrefabInstance: {fileID: 0}
  m_PrefabAsset: {fileID: 0}
  serializedVersion: 6
  m_Component:
  - component: {fileID: 7319193527038569904}
  - component: {fileID: 4445983144725595032}
  - component: {fileID: 3468619795608137098}
  m_Layer: 5
  m_Name: Text (TMP)
  m_TagString: Untagged
  m_Icon: {fileID: 0}
  m_NavMeshLayer: 0
  m_StaticEditorFlags: 0
  m_IsActive: 1
--- !u!224 &7319193527038569904
RectTransform:
  m_ObjectHideFlags: 0
  m_CorrespondingSourceObject: {fileID: 0}
  m_PrefabInstance: {fileID: 0}
  m_PrefabAsset: {fileID: 0}
  m_GameObject: {fileID: 7275175592917475403}
  m_LocalRotation: {x: 0, y: 0, z: 0, w: 1}
  m_LocalPosition: {x: 0, y: 0, z: 0.0000014901161}
  m_LocalScale: {x: 1, y: 1, z: 1}
  m_ConstrainProportionsScale: 0
  m_Children: []
  m_Father: {fileID: 3861378685337757605}
  m_LocalEulerAnglesHint: {x: 0, y: 0, z: 0}
  m_AnchorMin: {x: 0, y: 0}
  m_AnchorMax: {x: 1, y: 1}
  m_AnchoredPosition: {x: 0, y: 0}
  m_SizeDelta: {x: 0, y: 0}
  m_Pivot: {x: 0.5, y: 0.5}
--- !u!222 &4445983144725595032
CanvasRenderer:
  m_ObjectHideFlags: 0
  m_CorrespondingSourceObject: {fileID: 0}
  m_PrefabInstance: {fileID: 0}
  m_PrefabAsset: {fileID: 0}
  m_GameObject: {fileID: 7275175592917475403}
  m_CullTransparentMesh: 1
--- !u!114 &3468619795608137098
MonoBehaviour:
  m_ObjectHideFlags: 0
  m_CorrespondingSourceObject: {fileID: 0}
  m_PrefabInstance: {fileID: 0}
  m_PrefabAsset: {fileID: 0}
  m_GameObject: {fileID: 7275175592917475403}
  m_Enabled: 1
  m_EditorHideFlags: 0
  m_Script: {fileID: 11500000, guid: f4688fdb7df04437aeb418b961361dc5, type: 3}
  m_Name: 
  m_EditorClassIdentifier: 
  m_Material: {fileID: 0}
  m_Color: {r: 1, g: 1, b: 1, a: 1}
  m_RaycastTarget: 1
  m_RaycastPadding: {x: 0, y: 0, z: 0, w: 0}
  m_Maskable: 1
  m_OnCullStateChanged:
    m_PersistentCalls:
      m_Calls: []
  m_text: Submit
  m_isRightToLeft: 0
  m_fontAsset: {fileID: 11400000, guid: 8f586378b4e144a9851e7b34d9b748ee, type: 2}
  m_sharedMaterial: {fileID: 2180264, guid: 8f586378b4e144a9851e7b34d9b748ee, type: 2}
  m_fontSharedMaterials: []
  m_fontMaterial: {fileID: 0}
  m_fontMaterials: []
  m_fontColor32:
    serializedVersion: 2
    rgba: 4294967295
  m_fontColor: {r: 1, g: 1, b: 1, a: 1}
  m_enableVertexGradient: 0
  m_colorMode: 3
  m_fontColorGradient:
    topLeft: {r: 1, g: 1, b: 1, a: 1}
    topRight: {r: 1, g: 1, b: 1, a: 1}
    bottomLeft: {r: 1, g: 1, b: 1, a: 1}
    bottomRight: {r: 1, g: 1, b: 1, a: 1}
  m_fontColorGradientPreset: {fileID: 0}
  m_spriteAsset: {fileID: 0}
  m_tintAllSprites: 0
  m_StyleSheet: {fileID: 0}
  m_TextStyleHashCode: -1183493901
  m_overrideHtmlColors: 0
  m_faceColor:
    serializedVersion: 2
    rgba: 4294967295
  m_fontSize: 1.2
  m_fontSizeBase: 1.2
  m_fontWeight: 400
  m_enableAutoSizing: 0
  m_fontSizeMin: 18
  m_fontSizeMax: 72
  m_fontStyle: 0
  m_HorizontalAlignment: 2
  m_VerticalAlignment: 512
  m_textAlignment: 65535
  m_characterSpacing: 0
  m_wordSpacing: 0
  m_lineSpacing: 0
  m_lineSpacingMax: 0
  m_paragraphSpacing: 0
  m_charWidthMaxAdj: 0
  m_TextWrappingMode: 1
  m_wordWrappingRatios: 0.4
  m_overflowMode: 0
  m_linkedTextComponent: {fileID: 0}
  parentLinkedComponent: {fileID: 0}
  m_enableKerning: 1
  m_ActiveFontFeatures: 6e72656b
  m_enableExtraPadding: 0
  checkPaddingRequired: 0
  m_isRichText: 1
  m_EmojiFallbackSupport: 1
  m_parseCtrlCharacters: 1
  m_isOrthographic: 1
  m_isCullingEnabled: 0
  m_horizontalMapping: 0
  m_verticalMapping: 0
  m_uvLineOffset: 0
  m_geometrySortingOrder: 0
  m_IsTextObjectScaleStatic: 0
  m_VertexBufferAutoSizeReduction: 0
  m_useMaxVisibleDescender: 1
  m_pageToDisplay: 1
  m_margin: {x: 0, y: 0, z: 0, w: 0}
  m_isUsingLegacyAnimationComponent: 0
  m_isVolumetricText: 0
  m_hasFontAssetChanged: 0
  m_baseMaterial: {fileID: 0}
  m_maskOffset: {x: 0, y: 0, z: 0, w: 0}
--- !u!1 &7592991238087115633
GameObject:
  m_ObjectHideFlags: 0
  m_CorrespondingSourceObject: {fileID: 0}
  m_PrefabInstance: {fileID: 0}
  m_PrefabAsset: {fileID: 0}
  serializedVersion: 6
  m_Component:
  - component: {fileID: 3861378685337757605}
  - component: {fileID: 2761609696599500627}
  - component: {fileID: 2989528247272887775}
  - component: {fileID: 3996242664046744773}
  - component: {fileID: 1321536691393772457}
  m_Layer: 5
  m_Name: SubmitButton
  m_TagString: Untagged
  m_Icon: {fileID: 0}
  m_NavMeshLayer: 0
  m_StaticEditorFlags: 0
  m_IsActive: 1
--- !u!224 &3861378685337757605
RectTransform:
  m_ObjectHideFlags: 0
  m_CorrespondingSourceObject: {fileID: 0}
  m_PrefabInstance: {fileID: 0}
  m_PrefabAsset: {fileID: 0}
  m_GameObject: {fileID: 7592991238087115633}
  m_LocalRotation: {x: -0, y: -0, z: -0, w: 1}
  m_LocalPosition: {x: 0, y: 0, z: 0}
  m_LocalScale: {x: 1, y: 1, z: 1}
  m_ConstrainProportionsScale: 0
  m_Children:
  - {fileID: 7319193527038569904}
  m_Father: {fileID: 2678365861397659000}
  m_LocalEulerAnglesHint: {x: 0, y: 0, z: 0}
  m_AnchorMin: {x: 0, y: 0}
  m_AnchorMax: {x: 0, y: 0}
  m_AnchoredPosition: {x: 0, y: 0}
  m_SizeDelta: {x: 7.7, y: 3}
  m_Pivot: {x: 0.5, y: 0.5}
--- !u!222 &2761609696599500627
CanvasRenderer:
  m_ObjectHideFlags: 0
  m_CorrespondingSourceObject: {fileID: 0}
  m_PrefabInstance: {fileID: 0}
  m_PrefabAsset: {fileID: 0}
  m_GameObject: {fileID: 7592991238087115633}
  m_CullTransparentMesh: 1
--- !u!114 &2989528247272887775
MonoBehaviour:
  m_ObjectHideFlags: 0
  m_CorrespondingSourceObject: {fileID: 0}
  m_PrefabInstance: {fileID: 0}
  m_PrefabAsset: {fileID: 0}
  m_GameObject: {fileID: 7592991238087115633}
  m_Enabled: 1
  m_EditorHideFlags: 0
  m_Script: {fileID: 11500000, guid: fe87c0e1cc204ed48ad3b37840f39efc, type: 3}
  m_Name: 
  m_EditorClassIdentifier: 
  m_Material: {fileID: 0}
  m_Color: {r: 1, g: 1, b: 1, a: 1}
  m_RaycastTarget: 1
  m_RaycastPadding: {x: 0, y: 0, z: 0, w: 0}
  m_Maskable: 1
  m_OnCullStateChanged:
    m_PersistentCalls:
      m_Calls: []
  m_Sprite: {fileID: 0}
  m_Type: 1
  m_PreserveAspect: 0
  m_FillCenter: 1
  m_FillMethod: 4
  m_FillAmount: 1
  m_FillClockwise: 1
  m_FillOrigin: 0
  m_UseSpriteMesh: 0
  m_PixelsPerUnitMultiplier: 20
--- !u!114 &3996242664046744773
MonoBehaviour:
  m_ObjectHideFlags: 0
  m_CorrespondingSourceObject: {fileID: 0}
  m_PrefabInstance: {fileID: 0}
  m_PrefabAsset: {fileID: 0}
  m_GameObject: {fileID: 7592991238087115633}
  m_Enabled: 1
  m_EditorHideFlags: 0
  m_Script: {fileID: 11500000, guid: 4e29b1a8efbd4b44bb3f3716e73f07ff, type: 3}
  m_Name: 
  m_EditorClassIdentifier: 
  m_Navigation:
    m_Mode: 3
    m_WrapAround: 0
    m_SelectOnUp: {fileID: 0}
    m_SelectOnDown: {fileID: 0}
    m_SelectOnLeft: {fileID: 0}
    m_SelectOnRight: {fileID: 0}
  m_Transition: 1
  m_Colors:
    m_NormalColor: {r: 0.18039216, g: 0.21960786, b: 0.2509804, a: 1}
    m_HighlightedColor: {r: 0.2749644, g: 0.3161267, b: 0.3490566, a: 1}
    m_PressedColor: {r: 0.2749644, g: 0.3161267, b: 0.3490566, a: 1}
    m_SelectedColor: {r: 0.18039216, g: 0.21960786, b: 0.2509804, a: 1}
    m_DisabledColor: {r: 0.78431374, g: 0.78431374, b: 0.78431374, a: 0.5019608}
    m_ColorMultiplier: 1
    m_FadeDuration: 0.1
  m_SpriteState:
    m_HighlightedSprite: {fileID: 0}
    m_PressedSprite: {fileID: 0}
    m_SelectedSprite: {fileID: 0}
    m_DisabledSprite: {fileID: 0}
  m_AnimationTriggers:
    m_NormalTrigger: Normal
    m_HighlightedTrigger: Highlighted
    m_PressedTrigger: Pressed
    m_SelectedTrigger: Selected
    m_DisabledTrigger: Disabled
  m_Interactable: 1
  m_TargetGraphic: {fileID: 2989528247272887775}
  m_OnClick:
    m_PersistentCalls:
      m_Calls: []
--- !u!114 &1321536691393772457
MonoBehaviour:
  m_ObjectHideFlags: 0
  m_CorrespondingSourceObject: {fileID: 0}
  m_PrefabInstance: {fileID: 0}
  m_PrefabAsset: {fileID: 0}
  m_GameObject: {fileID: 7592991238087115633}
  m_Enabled: 1
  m_EditorHideFlags: 0
  m_Script: {fileID: 11500000, guid: 7434d126d65a44c07a9eb516e3307e49, type: 3}
  m_Name: 
  m_EditorClassIdentifier: Nobi.UiRoundedCorners::Nobi.UiRoundedCorners.ImageWithRoundedCorners
  radius: 0.4
  image: {fileID: 2989528247272887775}
--- !u!1 &7994663293096523517
GameObject:
  m_ObjectHideFlags: 0
  m_CorrespondingSourceObject: {fileID: 0}
  m_PrefabInstance: {fileID: 0}
  m_PrefabAsset: {fileID: 0}
  serializedVersion: 6
  m_Component:
  - component: {fileID: 8451350456460832056}
  - component: {fileID: 9140072599292274210}
  m_Layer: 5
  m_Name: Row2
  m_TagString: Untagged
  m_Icon: {fileID: 0}
  m_NavMeshLayer: 0
  m_StaticEditorFlags: 0
  m_IsActive: 1
--- !u!224 &8451350456460832056
RectTransform:
  m_ObjectHideFlags: 0
  m_CorrespondingSourceObject: {fileID: 0}
  m_PrefabInstance: {fileID: 0}
  m_PrefabAsset: {fileID: 0}
  m_GameObject: {fileID: 7994663293096523517}
  m_LocalRotation: {x: 0, y: 0, z: 0, w: 1}
  m_LocalPosition: {x: 0, y: 0, z: -0}
  m_LocalScale: {x: 1, y: 1, z: 1}
  m_ConstrainProportionsScale: 0
  m_Children:
  - {fileID: 1177839513154926355}
  - {fileID: 584035044141352038}
  - {fileID: 4418864512902122472}
  - {fileID: 5375989391030469053}
  - {fileID: 5580426141161604077}
  - {fileID: 611557296686963750}
  - {fileID: 1415840455488877300}
  - {fileID: 3071334824558900027}
  - {fileID: 6954747002453459161}
  - {fileID: 443777286569806624}
  m_Father: {fileID: 2159974401106593113}
  m_LocalEulerAnglesHint: {x: 0, y: 0, z: 0}
  m_AnchorMin: {x: 0, y: 1}
  m_AnchorMax: {x: 0, y: 1}
  m_AnchoredPosition: {x: 17.09, y: -5.88}
  m_SizeDelta: {x: 31.800003, y: 3}
  m_Pivot: {x: 0.5, y: 0.5}
--- !u!114 &9140072599292274210
MonoBehaviour:
  m_ObjectHideFlags: 0
  m_CorrespondingSourceObject: {fileID: 0}
  m_PrefabInstance: {fileID: 0}
  m_PrefabAsset: {fileID: 0}
  m_GameObject: {fileID: 7994663293096523517}
  m_Enabled: 1
  m_EditorHideFlags: 0
  m_Script: {fileID: 11500000, guid: 30649d3a9faa99c48a7b1166b86bf2a0, type: 3}
  m_Name: 
  m_EditorClassIdentifier: 
  m_Padding:
    m_Left: 0
    m_Right: 0
    m_Top: 0
    m_Bottom: 0
  m_ChildAlignment: 4
  m_Spacing: 0.2
  m_ChildForceExpandWidth: 0
  m_ChildForceExpandHeight: 0
  m_ChildControlWidth: 0
  m_ChildControlHeight: 0
  m_ChildScaleWidth: 0
  m_ChildScaleHeight: 0
  m_ReverseArrangement: 0
--- !u!1 &8071025739119588667
GameObject:
  m_ObjectHideFlags: 0
  m_CorrespondingSourceObject: {fileID: 0}
  m_PrefabInstance: {fileID: 0}
  m_PrefabAsset: {fileID: 0}
  serializedVersion: 6
  m_Component:
  - component: {fileID: 5882378055200361980}
  - component: {fileID: -4018922145907693418}
  m_Layer: 5
  m_Name: AbxrKeyboard
  m_TagString: Untagged
  m_Icon: {fileID: 0}
  m_NavMeshLayer: 0
  m_StaticEditorFlags: 0
  m_IsActive: 1
--- !u!4 &5882378055200361980
Transform:
  m_ObjectHideFlags: 0
  m_CorrespondingSourceObject: {fileID: 0}
  m_PrefabInstance: {fileID: 0}
  m_PrefabAsset: {fileID: 0}
  m_GameObject: {fileID: 8071025739119588667}
  serializedVersion: 2
  m_LocalRotation: {x: 0.043619405, y: 0, z: 0, w: 0.9990483}
  m_LocalPosition: {x: 0, y: 0.751, z: 1.048}
  m_LocalScale: {x: 0.02, y: 0.02, z: 0.02}
  m_ConstrainProportionsScale: 0
  m_Children:
<<<<<<< HEAD
  - {fileID: 2285130820109332533}
  - {fileID: 7516321396508588858}
  - {fileID: 2159974401106593113}
  - {fileID: 6164152546629638467}
  - {fileID: 5266474816268810883}
  m_Father: {fileID: 0}
  m_LocalEulerAnglesHint: {x: 10, y: 0, z: 0}
  m_AnchorMin: {x: 0.5, y: 0.5}
  m_AnchorMax: {x: 0.5, y: 0.5}
  m_AnchoredPosition: {x: -0.02, y: 0}
  m_SizeDelta: {x: 33, y: 21}
  m_Pivot: {x: 0.5, y: 0.5}
--- !u!223 &3386192496128228587
Canvas:
  m_ObjectHideFlags: 0
  m_CorrespondingSourceObject: {fileID: 0}
  m_PrefabInstance: {fileID: 0}
  m_PrefabAsset: {fileID: 0}
  m_GameObject: {fileID: 8071025739119588667}
  m_Enabled: 1
  serializedVersion: 3
  m_RenderMode: 2
  m_Camera: {fileID: 0}
  m_PlaneDistance: 100
  m_PixelPerfect: 0
  m_ReceivesEvents: 1
  m_OverrideSorting: 0
  m_OverridePixelPerfect: 0
  m_SortingBucketNormalizedSize: 0
  m_VertexColorAlwaysGammaSpace: 0
  m_AdditionalShaderChannelsFlag: 25
  m_UpdateRectTransformForStandalone: 0
  m_SortingLayerID: 0
  m_SortingOrder: 0
  m_TargetDisplay: 0
--- !u!114 &3030193963018709834
MonoBehaviour:
  m_ObjectHideFlags: 0
  m_CorrespondingSourceObject: {fileID: 0}
  m_PrefabInstance: {fileID: 0}
  m_PrefabAsset: {fileID: 0}
  m_GameObject: {fileID: 8071025739119588667}
  m_Enabled: 1
  m_EditorHideFlags: 0
  m_Script: {fileID: 11500000, guid: 0cd44c1031e13a943bb63640046fad76, type: 3}
  m_Name: 
  m_EditorClassIdentifier: 
  m_UiScaleMode: 0
  m_ReferencePixelsPerUnit: 100
  m_ScaleFactor: 1
  m_ReferenceResolution: {x: 800, y: 600}
  m_ScreenMatchMode: 0
  m_MatchWidthOrHeight: 0
  m_PhysicalUnit: 3
  m_FallbackScreenDPI: 96
  m_DefaultSpriteDPI: 96
  m_DynamicPixelsPerUnit: 1
  m_PresetInfoIsWorld: 1
--- !u!114 &7282786441445851047
MonoBehaviour:
  m_ObjectHideFlags: 0
  m_CorrespondingSourceObject: {fileID: 0}
  m_PrefabInstance: {fileID: 0}
  m_PrefabAsset: {fileID: 0}
  m_GameObject: {fileID: 8071025739119588667}
  m_Enabled: 1
  m_EditorHideFlags: 0
  m_Script: {fileID: 11500000, guid: a81a6d172eb810d4fbc8dcc8806cefe1, type: 3}
  m_Name: 
  m_EditorClassIdentifier: 
  shiftButton1: {fileID: 9026239631843890315}
  shiftButton2: {fileID: 770285599164673319}
  deleteButton: {fileID: 280759534655850960}
  spaceButton: {fileID: 7493263064005321298}
  submitButton: {fileID: 3996242664046744773}
  inputField: {fileID: 8212989293743527555}
=======
  - {fileID: 903872879514753020}
  m_Father: {fileID: 0}
  m_LocalEulerAnglesHint: {x: 5, y: 0, z: 0}
>>>>>>> 67e8a8fb
--- !u!114 &-4018922145907693418
MonoBehaviour:
  m_ObjectHideFlags: 0
  m_CorrespondingSourceObject: {fileID: 0}
  m_PrefabInstance: {fileID: 0}
  m_PrefabAsset: {fileID: 0}
  m_GameObject: {fileID: 8071025739119588667}
  m_Enabled: 1
  m_EditorHideFlags: 0
  m_Script: {fileID: 11500000, guid: 4cc586c9ddf94214b78ab4dcd9e26307, type: 3}
  m_Name: 
  m_EditorClassIdentifier: 
  faceCamera: 1
  xPosition: 0
  distanceFromCamera: 1
<<<<<<< HEAD
  verticalOffset: -0.38
=======
  verticalOffset: -0.28
>>>>>>> 67e8a8fb
--- !u!1 &8288980465984607224
GameObject:
  m_ObjectHideFlags: 0
  m_CorrespondingSourceObject: {fileID: 0}
  m_PrefabInstance: {fileID: 0}
  m_PrefabAsset: {fileID: 0}
  serializedVersion: 6
  m_Component:
  - component: {fileID: 5055137777721239513}
  - component: {fileID: 4250368528659003100}
  m_Layer: 5
  m_Name: Row4
  m_TagString: Untagged
  m_Icon: {fileID: 0}
  m_NavMeshLayer: 0
  m_StaticEditorFlags: 0
  m_IsActive: 1
--- !u!224 &5055137777721239513
RectTransform:
  m_ObjectHideFlags: 0
  m_CorrespondingSourceObject: {fileID: 0}
  m_PrefabInstance: {fileID: 0}
  m_PrefabAsset: {fileID: 0}
  m_GameObject: {fileID: 8288980465984607224}
  m_LocalRotation: {x: -0, y: -0, z: -0, w: 1}
  m_LocalPosition: {x: 0, y: 0, z: 0.000034132972}
  m_LocalScale: {x: 1, y: 1, z: 1}
  m_ConstrainProportionsScale: 0
  m_Children:
  - {fileID: 5777255889443466161}
  - {fileID: 7287756691495878151}
  - {fileID: 2771322559080114385}
  m_Father: {fileID: 5266474816268810883}
  m_LocalEulerAnglesHint: {x: 0, y: 0, z: 0}
  m_AnchorMin: {x: 0, y: 0}
  m_AnchorMax: {x: 0, y: 0}
  m_AnchoredPosition: {x: 0, y: 0}
  m_SizeDelta: {x: 9.436, y: 3}
  m_Pivot: {x: 0.5, y: 0.5}
--- !u!114 &4250368528659003100
MonoBehaviour:
  m_ObjectHideFlags: 0
  m_CorrespondingSourceObject: {fileID: 0}
  m_PrefabInstance: {fileID: 0}
  m_PrefabAsset: {fileID: 0}
  m_GameObject: {fileID: 8288980465984607224}
  m_Enabled: 1
  m_EditorHideFlags: 0
  m_Script: {fileID: 11500000, guid: 30649d3a9faa99c48a7b1166b86bf2a0, type: 3}
  m_Name: 
  m_EditorClassIdentifier: 
  m_Padding:
    m_Left: 0
    m_Right: 0
    m_Top: 0
    m_Bottom: 0
  m_ChildAlignment: 4
  m_Spacing: 0.2
  m_ChildForceExpandWidth: 0
  m_ChildForceExpandHeight: 0
  m_ChildControlWidth: 0
  m_ChildControlHeight: 0
  m_ChildScaleWidth: 0
  m_ChildScaleHeight: 0
  m_ReverseArrangement: 0
--- !u!1001 &302007291292363215
PrefabInstance:
  m_ObjectHideFlags: 0
  serializedVersion: 2
  m_Modification:
    serializedVersion: 3
    m_TransformParent: {fileID: 8451350456460832056}
    m_Modifications:
    - target: {fileID: 4134876018333934114, guid: 92ec71468190c4441a2ccde88d1bdad9, type: 3}
      propertyPath: m_Material
      value: 
      objectReference: {fileID: 0}
    - target: {fileID: 4134876018333934118, guid: 92ec71468190c4441a2ccde88d1bdad9, type: 3}
      propertyPath: m_Name
      value: KeyboardKey (2)
      objectReference: {fileID: 0}
    - target: {fileID: 4134876018333934119, guid: 92ec71468190c4441a2ccde88d1bdad9, type: 3}
      propertyPath: m_Pivot.x
      value: 0.5
      objectReference: {fileID: 0}
    - target: {fileID: 4134876018333934119, guid: 92ec71468190c4441a2ccde88d1bdad9, type: 3}
      propertyPath: m_Pivot.y
      value: 0.5
      objectReference: {fileID: 0}
    - target: {fileID: 4134876018333934119, guid: 92ec71468190c4441a2ccde88d1bdad9, type: 3}
      propertyPath: m_RootOrder
      value: 2
      objectReference: {fileID: 0}
    - target: {fileID: 4134876018333934119, guid: 92ec71468190c4441a2ccde88d1bdad9, type: 3}
      propertyPath: m_AnchorMax.x
      value: 0
      objectReference: {fileID: 0}
    - target: {fileID: 4134876018333934119, guid: 92ec71468190c4441a2ccde88d1bdad9, type: 3}
      propertyPath: m_AnchorMax.y
      value: 0
      objectReference: {fileID: 0}
    - target: {fileID: 4134876018333934119, guid: 92ec71468190c4441a2ccde88d1bdad9, type: 3}
      propertyPath: m_AnchorMin.x
      value: 0
      objectReference: {fileID: 0}
    - target: {fileID: 4134876018333934119, guid: 92ec71468190c4441a2ccde88d1bdad9, type: 3}
      propertyPath: m_AnchorMin.y
      value: 0
      objectReference: {fileID: 0}
    - target: {fileID: 4134876018333934119, guid: 92ec71468190c4441a2ccde88d1bdad9, type: 3}
      propertyPath: m_SizeDelta.x
      value: 3
      objectReference: {fileID: 0}
    - target: {fileID: 4134876018333934119, guid: 92ec71468190c4441a2ccde88d1bdad9, type: 3}
      propertyPath: m_SizeDelta.y
      value: 3
      objectReference: {fileID: 0}
    - target: {fileID: 4134876018333934119, guid: 92ec71468190c4441a2ccde88d1bdad9, type: 3}
      propertyPath: m_LocalPosition.x
      value: 0
      objectReference: {fileID: 0}
    - target: {fileID: 4134876018333934119, guid: 92ec71468190c4441a2ccde88d1bdad9, type: 3}
      propertyPath: m_LocalPosition.y
      value: 0
      objectReference: {fileID: 0}
    - target: {fileID: 4134876018333934119, guid: 92ec71468190c4441a2ccde88d1bdad9, type: 3}
      propertyPath: m_LocalPosition.z
      value: 0
      objectReference: {fileID: 0}
    - target: {fileID: 4134876018333934119, guid: 92ec71468190c4441a2ccde88d1bdad9, type: 3}
      propertyPath: m_LocalRotation.w
      value: 1
      objectReference: {fileID: 0}
    - target: {fileID: 4134876018333934119, guid: 92ec71468190c4441a2ccde88d1bdad9, type: 3}
      propertyPath: m_LocalRotation.x
      value: -0
      objectReference: {fileID: 0}
    - target: {fileID: 4134876018333934119, guid: 92ec71468190c4441a2ccde88d1bdad9, type: 3}
      propertyPath: m_LocalRotation.y
      value: -0
      objectReference: {fileID: 0}
    - target: {fileID: 4134876018333934119, guid: 92ec71468190c4441a2ccde88d1bdad9, type: 3}
      propertyPath: m_LocalRotation.z
      value: -0
      objectReference: {fileID: 0}
    - target: {fileID: 4134876018333934119, guid: 92ec71468190c4441a2ccde88d1bdad9, type: 3}
      propertyPath: m_AnchoredPosition.x
      value: 0
      objectReference: {fileID: 0}
    - target: {fileID: 4134876018333934119, guid: 92ec71468190c4441a2ccde88d1bdad9, type: 3}
      propertyPath: m_AnchoredPosition.y
      value: 0
      objectReference: {fileID: 0}
    - target: {fileID: 4134876018333934119, guid: 92ec71468190c4441a2ccde88d1bdad9, type: 3}
      propertyPath: m_LocalEulerAnglesHint.x
      value: 0
      objectReference: {fileID: 0}
    - target: {fileID: 4134876018333934119, guid: 92ec71468190c4441a2ccde88d1bdad9, type: 3}
      propertyPath: m_LocalEulerAnglesHint.y
      value: 0
      objectReference: {fileID: 0}
    - target: {fileID: 4134876018333934119, guid: 92ec71468190c4441a2ccde88d1bdad9, type: 3}
      propertyPath: m_LocalEulerAnglesHint.z
      value: 0
      objectReference: {fileID: 0}
    - target: {fileID: 4134876018436328723, guid: 92ec71468190c4441a2ccde88d1bdad9, type: 3}
      propertyPath: m_text
      value: e
      objectReference: {fileID: 0}
    - target: {fileID: 4134876018436328723, guid: 92ec71468190c4441a2ccde88d1bdad9, type: 3}
      propertyPath: m_fontStyle
      value: 0
      objectReference: {fileID: 0}
    - target: {fileID: 4134876018436328723, guid: 92ec71468190c4441a2ccde88d1bdad9, type: 3}
      propertyPath: m_fontColor32.rgba
      value: 4294967295
      objectReference: {fileID: 0}
    m_RemovedComponents: []
    m_RemovedGameObjects: []
    m_AddedGameObjects: []
    m_AddedComponents: []
  m_SourcePrefab: {fileID: 100100000, guid: 92ec71468190c4441a2ccde88d1bdad9, type: 3}
--- !u!224 &4418864512902122472 stripped
RectTransform:
  m_CorrespondingSourceObject: {fileID: 4134876018333934119, guid: 92ec71468190c4441a2ccde88d1bdad9, type: 3}
  m_PrefabInstance: {fileID: 302007291292363215}
  m_PrefabAsset: {fileID: 0}
--- !u!1001 &659655973880933038
PrefabInstance:
  m_ObjectHideFlags: 0
  serializedVersion: 2
  m_Modification:
    serializedVersion: 3
    m_TransformParent: {fileID: 8703415000077144950}
    m_Modifications:
    - target: {fileID: 4134876018333934114, guid: 92ec71468190c4441a2ccde88d1bdad9, type: 3}
      propertyPath: m_Material
      value: 
      objectReference: {fileID: 0}
    - target: {fileID: 4134876018333934118, guid: 92ec71468190c4441a2ccde88d1bdad9, type: 3}
      propertyPath: m_Name
      value: KeyboardKey (4)
      objectReference: {fileID: 0}
    - target: {fileID: 4134876018333934119, guid: 92ec71468190c4441a2ccde88d1bdad9, type: 3}
      propertyPath: m_Pivot.x
      value: 0.5
      objectReference: {fileID: 0}
    - target: {fileID: 4134876018333934119, guid: 92ec71468190c4441a2ccde88d1bdad9, type: 3}
      propertyPath: m_Pivot.y
      value: 0.5
      objectReference: {fileID: 0}
    - target: {fileID: 4134876018333934119, guid: 92ec71468190c4441a2ccde88d1bdad9, type: 3}
      propertyPath: m_RootOrder
      value: 4
      objectReference: {fileID: 0}
    - target: {fileID: 4134876018333934119, guid: 92ec71468190c4441a2ccde88d1bdad9, type: 3}
      propertyPath: m_AnchorMax.x
      value: 0
      objectReference: {fileID: 0}
    - target: {fileID: 4134876018333934119, guid: 92ec71468190c4441a2ccde88d1bdad9, type: 3}
      propertyPath: m_AnchorMax.y
      value: 0
      objectReference: {fileID: 0}
    - target: {fileID: 4134876018333934119, guid: 92ec71468190c4441a2ccde88d1bdad9, type: 3}
      propertyPath: m_AnchorMin.x
      value: 0
      objectReference: {fileID: 0}
    - target: {fileID: 4134876018333934119, guid: 92ec71468190c4441a2ccde88d1bdad9, type: 3}
      propertyPath: m_AnchorMin.y
      value: 0
      objectReference: {fileID: 0}
    - target: {fileID: 4134876018333934119, guid: 92ec71468190c4441a2ccde88d1bdad9, type: 3}
      propertyPath: m_SizeDelta.x
      value: 3
      objectReference: {fileID: 0}
    - target: {fileID: 4134876018333934119, guid: 92ec71468190c4441a2ccde88d1bdad9, type: 3}
      propertyPath: m_SizeDelta.y
      value: 3
      objectReference: {fileID: 0}
    - target: {fileID: 4134876018333934119, guid: 92ec71468190c4441a2ccde88d1bdad9, type: 3}
      propertyPath: m_LocalPosition.x
      value: 0
      objectReference: {fileID: 0}
    - target: {fileID: 4134876018333934119, guid: 92ec71468190c4441a2ccde88d1bdad9, type: 3}
      propertyPath: m_LocalPosition.y
      value: 0
      objectReference: {fileID: 0}
    - target: {fileID: 4134876018333934119, guid: 92ec71468190c4441a2ccde88d1bdad9, type: 3}
      propertyPath: m_LocalPosition.z
      value: 0.00014025718
      objectReference: {fileID: 0}
    - target: {fileID: 4134876018333934119, guid: 92ec71468190c4441a2ccde88d1bdad9, type: 3}
      propertyPath: m_LocalRotation.w
      value: 1
      objectReference: {fileID: 0}
    - target: {fileID: 4134876018333934119, guid: 92ec71468190c4441a2ccde88d1bdad9, type: 3}
      propertyPath: m_LocalRotation.x
      value: -0
      objectReference: {fileID: 0}
    - target: {fileID: 4134876018333934119, guid: 92ec71468190c4441a2ccde88d1bdad9, type: 3}
      propertyPath: m_LocalRotation.y
      value: -0
      objectReference: {fileID: 0}
    - target: {fileID: 4134876018333934119, guid: 92ec71468190c4441a2ccde88d1bdad9, type: 3}
      propertyPath: m_LocalRotation.z
      value: -0
      objectReference: {fileID: 0}
    - target: {fileID: 4134876018333934119, guid: 92ec71468190c4441a2ccde88d1bdad9, type: 3}
      propertyPath: m_AnchoredPosition.x
      value: 0
      objectReference: {fileID: 0}
    - target: {fileID: 4134876018333934119, guid: 92ec71468190c4441a2ccde88d1bdad9, type: 3}
      propertyPath: m_AnchoredPosition.y
      value: 0
      objectReference: {fileID: 0}
    - target: {fileID: 4134876018333934119, guid: 92ec71468190c4441a2ccde88d1bdad9, type: 3}
      propertyPath: m_LocalEulerAnglesHint.x
      value: 0
      objectReference: {fileID: 0}
    - target: {fileID: 4134876018333934119, guid: 92ec71468190c4441a2ccde88d1bdad9, type: 3}
      propertyPath: m_LocalEulerAnglesHint.y
      value: 0
      objectReference: {fileID: 0}
    - target: {fileID: 4134876018333934119, guid: 92ec71468190c4441a2ccde88d1bdad9, type: 3}
      propertyPath: m_LocalEulerAnglesHint.z
      value: 0
      objectReference: {fileID: 0}
    - target: {fileID: 4134876018436328723, guid: 92ec71468190c4441a2ccde88d1bdad9, type: 3}
      propertyPath: m_text
      value: 5
      objectReference: {fileID: 0}
    - target: {fileID: 4134876018436328723, guid: 92ec71468190c4441a2ccde88d1bdad9, type: 3}
      propertyPath: m_fontStyle
      value: 0
      objectReference: {fileID: 0}
    - target: {fileID: 4134876018436328723, guid: 92ec71468190c4441a2ccde88d1bdad9, type: 3}
      propertyPath: m_fontColor32.rgba
      value: 4294967295
      objectReference: {fileID: 0}
    m_RemovedComponents: []
    m_RemovedGameObjects: []
    m_AddedGameObjects: []
    m_AddedComponents: []
  m_SourcePrefab: {fileID: 100100000, guid: 92ec71468190c4441a2ccde88d1bdad9, type: 3}
--- !u!224 &3478351524171630729 stripped
RectTransform:
  m_CorrespondingSourceObject: {fileID: 4134876018333934119, guid: 92ec71468190c4441a2ccde88d1bdad9, type: 3}
  m_PrefabInstance: {fileID: 659655973880933038}
  m_PrefabAsset: {fileID: 0}
--- !u!1001 &1168936587161069098
PrefabInstance:
  m_ObjectHideFlags: 0
  serializedVersion: 2
  m_Modification:
    serializedVersion: 3
    m_TransformParent: {fileID: 1093109860516003748}
    m_Modifications:
    - target: {fileID: 4134876018333934114, guid: 92ec71468190c4441a2ccde88d1bdad9, type: 3}
      propertyPath: m_Material
      value: 
      objectReference: {fileID: 0}
    - target: {fileID: 4134876018333934118, guid: 92ec71468190c4441a2ccde88d1bdad9, type: 3}
      propertyPath: m_Name
      value: KeyboardKey (9)
      objectReference: {fileID: 0}
    - target: {fileID: 4134876018333934119, guid: 92ec71468190c4441a2ccde88d1bdad9, type: 3}
      propertyPath: m_Pivot.x
      value: 0.5
      objectReference: {fileID: 0}
    - target: {fileID: 4134876018333934119, guid: 92ec71468190c4441a2ccde88d1bdad9, type: 3}
      propertyPath: m_Pivot.y
      value: 0.5
      objectReference: {fileID: 0}
    - target: {fileID: 4134876018333934119, guid: 92ec71468190c4441a2ccde88d1bdad9, type: 3}
      propertyPath: m_RootOrder
      value: 5
      objectReference: {fileID: 0}
    - target: {fileID: 4134876018333934119, guid: 92ec71468190c4441a2ccde88d1bdad9, type: 3}
      propertyPath: m_AnchorMax.x
      value: 0
      objectReference: {fileID: 0}
    - target: {fileID: 4134876018333934119, guid: 92ec71468190c4441a2ccde88d1bdad9, type: 3}
      propertyPath: m_AnchorMax.y
      value: 0
      objectReference: {fileID: 0}
    - target: {fileID: 4134876018333934119, guid: 92ec71468190c4441a2ccde88d1bdad9, type: 3}
      propertyPath: m_AnchorMin.x
      value: 0
      objectReference: {fileID: 0}
    - target: {fileID: 4134876018333934119, guid: 92ec71468190c4441a2ccde88d1bdad9, type: 3}
      propertyPath: m_AnchorMin.y
      value: 0
      objectReference: {fileID: 0}
    - target: {fileID: 4134876018333934119, guid: 92ec71468190c4441a2ccde88d1bdad9, type: 3}
      propertyPath: m_SizeDelta.x
      value: 3
      objectReference: {fileID: 0}
    - target: {fileID: 4134876018333934119, guid: 92ec71468190c4441a2ccde88d1bdad9, type: 3}
      propertyPath: m_SizeDelta.y
      value: 3
      objectReference: {fileID: 0}
    - target: {fileID: 4134876018333934119, guid: 92ec71468190c4441a2ccde88d1bdad9, type: 3}
      propertyPath: m_LocalPosition.x
      value: 0
      objectReference: {fileID: 0}
    - target: {fileID: 4134876018333934119, guid: 92ec71468190c4441a2ccde88d1bdad9, type: 3}
      propertyPath: m_LocalPosition.y
      value: 0
      objectReference: {fileID: 0}
    - target: {fileID: 4134876018333934119, guid: 92ec71468190c4441a2ccde88d1bdad9, type: 3}
      propertyPath: m_LocalPosition.z
      value: 0
      objectReference: {fileID: 0}
    - target: {fileID: 4134876018333934119, guid: 92ec71468190c4441a2ccde88d1bdad9, type: 3}
      propertyPath: m_LocalRotation.w
      value: 1
      objectReference: {fileID: 0}
    - target: {fileID: 4134876018333934119, guid: 92ec71468190c4441a2ccde88d1bdad9, type: 3}
      propertyPath: m_LocalRotation.x
      value: -0
      objectReference: {fileID: 0}
    - target: {fileID: 4134876018333934119, guid: 92ec71468190c4441a2ccde88d1bdad9, type: 3}
      propertyPath: m_LocalRotation.y
      value: -0
      objectReference: {fileID: 0}
    - target: {fileID: 4134876018333934119, guid: 92ec71468190c4441a2ccde88d1bdad9, type: 3}
      propertyPath: m_LocalRotation.z
      value: -0
      objectReference: {fileID: 0}
    - target: {fileID: 4134876018333934119, guid: 92ec71468190c4441a2ccde88d1bdad9, type: 3}
      propertyPath: m_AnchoredPosition.x
      value: 0
      objectReference: {fileID: 0}
    - target: {fileID: 4134876018333934119, guid: 92ec71468190c4441a2ccde88d1bdad9, type: 3}
      propertyPath: m_AnchoredPosition.y
      value: 0
      objectReference: {fileID: 0}
    - target: {fileID: 4134876018333934119, guid: 92ec71468190c4441a2ccde88d1bdad9, type: 3}
      propertyPath: m_LocalEulerAnglesHint.x
      value: 0
      objectReference: {fileID: 0}
    - target: {fileID: 4134876018333934119, guid: 92ec71468190c4441a2ccde88d1bdad9, type: 3}
      propertyPath: m_LocalEulerAnglesHint.y
      value: 0
      objectReference: {fileID: 0}
    - target: {fileID: 4134876018333934119, guid: 92ec71468190c4441a2ccde88d1bdad9, type: 3}
      propertyPath: m_LocalEulerAnglesHint.z
      value: 0
      objectReference: {fileID: 0}
    - target: {fileID: 4134876018436328723, guid: 92ec71468190c4441a2ccde88d1bdad9, type: 3}
      propertyPath: m_text
      value: j
      objectReference: {fileID: 0}
    - target: {fileID: 4134876018436328723, guid: 92ec71468190c4441a2ccde88d1bdad9, type: 3}
      propertyPath: m_fontStyle
      value: 0
      objectReference: {fileID: 0}
    - target: {fileID: 4134876018436328723, guid: 92ec71468190c4441a2ccde88d1bdad9, type: 3}
      propertyPath: m_fontColor32.rgba
      value: 4294967295
      objectReference: {fileID: 0}
    m_RemovedComponents: []
    m_RemovedGameObjects: []
    m_AddedGameObjects: []
    m_AddedComponents: []
  m_SourcePrefab: {fileID: 100100000, guid: 92ec71468190c4441a2ccde88d1bdad9, type: 3}
--- !u!224 &2979943096632083469 stripped
RectTransform:
  m_CorrespondingSourceObject: {fileID: 4134876018333934119, guid: 92ec71468190c4441a2ccde88d1bdad9, type: 3}
  m_PrefabInstance: {fileID: 1168936587161069098}
  m_PrefabAsset: {fileID: 0}
--- !u!1001 &1440471372501209372
PrefabInstance:
  m_ObjectHideFlags: 0
  serializedVersion: 2
  m_Modification:
    serializedVersion: 3
    m_TransformParent: {fileID: 8451350456460832056}
    m_Modifications:
    - target: {fileID: 4134876018333934114, guid: 92ec71468190c4441a2ccde88d1bdad9, type: 3}
      propertyPath: m_Material
      value: 
      objectReference: {fileID: 0}
    - target: {fileID: 4134876018333934118, guid: 92ec71468190c4441a2ccde88d1bdad9, type: 3}
      propertyPath: m_Name
      value: KeyboardKey (7)
      objectReference: {fileID: 0}
    - target: {fileID: 4134876018333934119, guid: 92ec71468190c4441a2ccde88d1bdad9, type: 3}
      propertyPath: m_Pivot.x
      value: 0.5
      objectReference: {fileID: 0}
    - target: {fileID: 4134876018333934119, guid: 92ec71468190c4441a2ccde88d1bdad9, type: 3}
      propertyPath: m_Pivot.y
      value: 0.5
      objectReference: {fileID: 0}
    - target: {fileID: 4134876018333934119, guid: 92ec71468190c4441a2ccde88d1bdad9, type: 3}
      propertyPath: m_RootOrder
      value: 7
      objectReference: {fileID: 0}
    - target: {fileID: 4134876018333934119, guid: 92ec71468190c4441a2ccde88d1bdad9, type: 3}
      propertyPath: m_AnchorMax.x
      value: 0
      objectReference: {fileID: 0}
    - target: {fileID: 4134876018333934119, guid: 92ec71468190c4441a2ccde88d1bdad9, type: 3}
      propertyPath: m_AnchorMax.y
      value: 0
      objectReference: {fileID: 0}
    - target: {fileID: 4134876018333934119, guid: 92ec71468190c4441a2ccde88d1bdad9, type: 3}
      propertyPath: m_AnchorMin.x
      value: 0
      objectReference: {fileID: 0}
    - target: {fileID: 4134876018333934119, guid: 92ec71468190c4441a2ccde88d1bdad9, type: 3}
      propertyPath: m_AnchorMin.y
      value: 0
      objectReference: {fileID: 0}
    - target: {fileID: 4134876018333934119, guid: 92ec71468190c4441a2ccde88d1bdad9, type: 3}
      propertyPath: m_SizeDelta.x
      value: 3
      objectReference: {fileID: 0}
    - target: {fileID: 4134876018333934119, guid: 92ec71468190c4441a2ccde88d1bdad9, type: 3}
      propertyPath: m_SizeDelta.y
      value: 3
      objectReference: {fileID: 0}
    - target: {fileID: 4134876018333934119, guid: 92ec71468190c4441a2ccde88d1bdad9, type: 3}
      propertyPath: m_LocalPosition.x
      value: 0
      objectReference: {fileID: 0}
    - target: {fileID: 4134876018333934119, guid: 92ec71468190c4441a2ccde88d1bdad9, type: 3}
      propertyPath: m_LocalPosition.y
      value: 0
      objectReference: {fileID: 0}
    - target: {fileID: 4134876018333934119, guid: 92ec71468190c4441a2ccde88d1bdad9, type: 3}
      propertyPath: m_LocalPosition.z
      value: 0
      objectReference: {fileID: 0}
    - target: {fileID: 4134876018333934119, guid: 92ec71468190c4441a2ccde88d1bdad9, type: 3}
      propertyPath: m_LocalRotation.w
      value: 1
      objectReference: {fileID: 0}
    - target: {fileID: 4134876018333934119, guid: 92ec71468190c4441a2ccde88d1bdad9, type: 3}
      propertyPath: m_LocalRotation.x
      value: -0
      objectReference: {fileID: 0}
    - target: {fileID: 4134876018333934119, guid: 92ec71468190c4441a2ccde88d1bdad9, type: 3}
      propertyPath: m_LocalRotation.y
      value: -0
      objectReference: {fileID: 0}
    - target: {fileID: 4134876018333934119, guid: 92ec71468190c4441a2ccde88d1bdad9, type: 3}
      propertyPath: m_LocalRotation.z
      value: -0
      objectReference: {fileID: 0}
    - target: {fileID: 4134876018333934119, guid: 92ec71468190c4441a2ccde88d1bdad9, type: 3}
      propertyPath: m_AnchoredPosition.x
      value: 0
      objectReference: {fileID: 0}
    - target: {fileID: 4134876018333934119, guid: 92ec71468190c4441a2ccde88d1bdad9, type: 3}
      propertyPath: m_AnchoredPosition.y
      value: 0
      objectReference: {fileID: 0}
    - target: {fileID: 4134876018333934119, guid: 92ec71468190c4441a2ccde88d1bdad9, type: 3}
      propertyPath: m_LocalEulerAnglesHint.x
      value: 0
      objectReference: {fileID: 0}
    - target: {fileID: 4134876018333934119, guid: 92ec71468190c4441a2ccde88d1bdad9, type: 3}
      propertyPath: m_LocalEulerAnglesHint.y
      value: 0
      objectReference: {fileID: 0}
    - target: {fileID: 4134876018333934119, guid: 92ec71468190c4441a2ccde88d1bdad9, type: 3}
      propertyPath: m_LocalEulerAnglesHint.z
      value: 0
      objectReference: {fileID: 0}
    - target: {fileID: 4134876018436328723, guid: 92ec71468190c4441a2ccde88d1bdad9, type: 3}
      propertyPath: m_text
      value: i
      objectReference: {fileID: 0}
    - target: {fileID: 4134876018436328723, guid: 92ec71468190c4441a2ccde88d1bdad9, type: 3}
      propertyPath: m_fontStyle
      value: 0
      objectReference: {fileID: 0}
    - target: {fileID: 4134876018436328723, guid: 92ec71468190c4441a2ccde88d1bdad9, type: 3}
      propertyPath: m_fontColor32.rgba
      value: 4294967295
      objectReference: {fileID: 0}
    m_RemovedComponents: []
    m_RemovedGameObjects: []
    m_AddedGameObjects: []
    m_AddedComponents: []
  m_SourcePrefab: {fileID: 100100000, guid: 92ec71468190c4441a2ccde88d1bdad9, type: 3}
--- !u!224 &3071334824558900027 stripped
RectTransform:
  m_CorrespondingSourceObject: {fileID: 4134876018333934119, guid: 92ec71468190c4441a2ccde88d1bdad9, type: 3}
  m_PrefabInstance: {fileID: 1440471372501209372}
  m_PrefabAsset: {fileID: 0}
--- !u!1001 &1897760923456110754
PrefabInstance:
  m_ObjectHideFlags: 0
  serializedVersion: 2
  m_Modification:
    serializedVersion: 3
    m_TransformParent: {fileID: 1093109860516003748}
    m_Modifications:
    - target: {fileID: 4134876018333934114, guid: 92ec71468190c4441a2ccde88d1bdad9, type: 3}
      propertyPath: m_Material
      value: 
      objectReference: {fileID: 0}
    - target: {fileID: 4134876018333934118, guid: 92ec71468190c4441a2ccde88d1bdad9, type: 3}
      propertyPath: m_Name
      value: KeyboardKey (3)
      objectReference: {fileID: 0}
    - target: {fileID: 4134876018333934119, guid: 92ec71468190c4441a2ccde88d1bdad9, type: 3}
      propertyPath: m_Pivot.x
      value: 0.5
      objectReference: {fileID: 0}
    - target: {fileID: 4134876018333934119, guid: 92ec71468190c4441a2ccde88d1bdad9, type: 3}
      propertyPath: m_Pivot.y
      value: 0.5
      objectReference: {fileID: 0}
    - target: {fileID: 4134876018333934119, guid: 92ec71468190c4441a2ccde88d1bdad9, type: 3}
      propertyPath: m_RootOrder
      value: 3
      objectReference: {fileID: 0}
    - target: {fileID: 4134876018333934119, guid: 92ec71468190c4441a2ccde88d1bdad9, type: 3}
      propertyPath: m_AnchorMax.x
      value: 0
      objectReference: {fileID: 0}
    - target: {fileID: 4134876018333934119, guid: 92ec71468190c4441a2ccde88d1bdad9, type: 3}
      propertyPath: m_AnchorMax.y
      value: 0
      objectReference: {fileID: 0}
    - target: {fileID: 4134876018333934119, guid: 92ec71468190c4441a2ccde88d1bdad9, type: 3}
      propertyPath: m_AnchorMin.x
      value: 0
      objectReference: {fileID: 0}
    - target: {fileID: 4134876018333934119, guid: 92ec71468190c4441a2ccde88d1bdad9, type: 3}
      propertyPath: m_AnchorMin.y
      value: 0
      objectReference: {fileID: 0}
    - target: {fileID: 4134876018333934119, guid: 92ec71468190c4441a2ccde88d1bdad9, type: 3}
      propertyPath: m_SizeDelta.x
      value: 3
      objectReference: {fileID: 0}
    - target: {fileID: 4134876018333934119, guid: 92ec71468190c4441a2ccde88d1bdad9, type: 3}
      propertyPath: m_SizeDelta.y
      value: 3
      objectReference: {fileID: 0}
    - target: {fileID: 4134876018333934119, guid: 92ec71468190c4441a2ccde88d1bdad9, type: 3}
      propertyPath: m_LocalPosition.x
      value: 0
      objectReference: {fileID: 0}
    - target: {fileID: 4134876018333934119, guid: 92ec71468190c4441a2ccde88d1bdad9, type: 3}
      propertyPath: m_LocalPosition.y
      value: 0
      objectReference: {fileID: 0}
    - target: {fileID: 4134876018333934119, guid: 92ec71468190c4441a2ccde88d1bdad9, type: 3}
      propertyPath: m_LocalPosition.z
      value: 0
      objectReference: {fileID: 0}
    - target: {fileID: 4134876018333934119, guid: 92ec71468190c4441a2ccde88d1bdad9, type: 3}
      propertyPath: m_LocalRotation.w
      value: 1
      objectReference: {fileID: 0}
    - target: {fileID: 4134876018333934119, guid: 92ec71468190c4441a2ccde88d1bdad9, type: 3}
      propertyPath: m_LocalRotation.x
      value: -0
      objectReference: {fileID: 0}
    - target: {fileID: 4134876018333934119, guid: 92ec71468190c4441a2ccde88d1bdad9, type: 3}
      propertyPath: m_LocalRotation.y
      value: -0
      objectReference: {fileID: 0}
    - target: {fileID: 4134876018333934119, guid: 92ec71468190c4441a2ccde88d1bdad9, type: 3}
      propertyPath: m_LocalRotation.z
      value: -0
      objectReference: {fileID: 0}
    - target: {fileID: 4134876018333934119, guid: 92ec71468190c4441a2ccde88d1bdad9, type: 3}
      propertyPath: m_AnchoredPosition.x
      value: 0
      objectReference: {fileID: 0}
    - target: {fileID: 4134876018333934119, guid: 92ec71468190c4441a2ccde88d1bdad9, type: 3}
      propertyPath: m_AnchoredPosition.y
      value: 0
      objectReference: {fileID: 0}
    - target: {fileID: 4134876018333934119, guid: 92ec71468190c4441a2ccde88d1bdad9, type: 3}
      propertyPath: m_LocalEulerAnglesHint.x
      value: 0
      objectReference: {fileID: 0}
    - target: {fileID: 4134876018333934119, guid: 92ec71468190c4441a2ccde88d1bdad9, type: 3}
      propertyPath: m_LocalEulerAnglesHint.y
      value: 0
      objectReference: {fileID: 0}
    - target: {fileID: 4134876018333934119, guid: 92ec71468190c4441a2ccde88d1bdad9, type: 3}
      propertyPath: m_LocalEulerAnglesHint.z
      value: 0
      objectReference: {fileID: 0}
    - target: {fileID: 4134876018436328723, guid: 92ec71468190c4441a2ccde88d1bdad9, type: 3}
      propertyPath: m_text
      value: f
      objectReference: {fileID: 0}
    - target: {fileID: 4134876018436328723, guid: 92ec71468190c4441a2ccde88d1bdad9, type: 3}
      propertyPath: m_fontStyle
      value: 0
      objectReference: {fileID: 0}
    - target: {fileID: 4134876018436328723, guid: 92ec71468190c4441a2ccde88d1bdad9, type: 3}
      propertyPath: m_fontColor32.rgba
      value: 4294967295
      objectReference: {fileID: 0}
    m_RemovedComponents: []
    m_RemovedGameObjects: []
    m_AddedGameObjects: []
    m_AddedComponents: []
  m_SourcePrefab: {fileID: 100100000, guid: 92ec71468190c4441a2ccde88d1bdad9, type: 3}
--- !u!224 &2536710032077841029 stripped
RectTransform:
  m_CorrespondingSourceObject: {fileID: 4134876018333934119, guid: 92ec71468190c4441a2ccde88d1bdad9, type: 3}
  m_PrefabInstance: {fileID: 1897760923456110754}
  m_PrefabAsset: {fileID: 0}
--- !u!1001 &2215044984152063844
PrefabInstance:
  m_ObjectHideFlags: 0
  serializedVersion: 2
  m_Modification:
    serializedVersion: 3
    m_TransformParent: {fileID: 6471338919264333816}
    m_Modifications:
    - target: {fileID: 4134876018333934114, guid: 92ec71468190c4441a2ccde88d1bdad9, type: 3}
      propertyPath: m_Material
      value: 
      objectReference: {fileID: 0}
    - target: {fileID: 4134876018333934118, guid: 92ec71468190c4441a2ccde88d1bdad9, type: 3}
      propertyPath: m_Name
      value: KeyboardKey (3)
      objectReference: {fileID: 0}
    - target: {fileID: 4134876018333934119, guid: 92ec71468190c4441a2ccde88d1bdad9, type: 3}
      propertyPath: m_Pivot.x
      value: 0.5
      objectReference: {fileID: 0}
    - target: {fileID: 4134876018333934119, guid: 92ec71468190c4441a2ccde88d1bdad9, type: 3}
      propertyPath: m_Pivot.y
      value: 0.5
      objectReference: {fileID: 0}
    - target: {fileID: 4134876018333934119, guid: 92ec71468190c4441a2ccde88d1bdad9, type: 3}
      propertyPath: m_RootOrder
      value: 3
      objectReference: {fileID: 0}
    - target: {fileID: 4134876018333934119, guid: 92ec71468190c4441a2ccde88d1bdad9, type: 3}
      propertyPath: m_AnchorMax.x
      value: 0
      objectReference: {fileID: 0}
    - target: {fileID: 4134876018333934119, guid: 92ec71468190c4441a2ccde88d1bdad9, type: 3}
      propertyPath: m_AnchorMax.y
      value: 0
      objectReference: {fileID: 0}
    - target: {fileID: 4134876018333934119, guid: 92ec71468190c4441a2ccde88d1bdad9, type: 3}
      propertyPath: m_AnchorMin.x
      value: 0
      objectReference: {fileID: 0}
    - target: {fileID: 4134876018333934119, guid: 92ec71468190c4441a2ccde88d1bdad9, type: 3}
      propertyPath: m_AnchorMin.y
      value: 0
      objectReference: {fileID: 0}
    - target: {fileID: 4134876018333934119, guid: 92ec71468190c4441a2ccde88d1bdad9, type: 3}
      propertyPath: m_SizeDelta.x
      value: 3
      objectReference: {fileID: 0}
    - target: {fileID: 4134876018333934119, guid: 92ec71468190c4441a2ccde88d1bdad9, type: 3}
      propertyPath: m_SizeDelta.y
      value: 3
      objectReference: {fileID: 0}
    - target: {fileID: 4134876018333934119, guid: 92ec71468190c4441a2ccde88d1bdad9, type: 3}
      propertyPath: m_LocalPosition.x
      value: 0
      objectReference: {fileID: 0}
    - target: {fileID: 4134876018333934119, guid: 92ec71468190c4441a2ccde88d1bdad9, type: 3}
      propertyPath: m_LocalPosition.y
      value: 0
      objectReference: {fileID: 0}
    - target: {fileID: 4134876018333934119, guid: 92ec71468190c4441a2ccde88d1bdad9, type: 3}
      propertyPath: m_LocalPosition.z
      value: 0
      objectReference: {fileID: 0}
    - target: {fileID: 4134876018333934119, guid: 92ec71468190c4441a2ccde88d1bdad9, type: 3}
      propertyPath: m_LocalRotation.w
      value: 1
      objectReference: {fileID: 0}
    - target: {fileID: 4134876018333934119, guid: 92ec71468190c4441a2ccde88d1bdad9, type: 3}
      propertyPath: m_LocalRotation.x
      value: -0
      objectReference: {fileID: 0}
    - target: {fileID: 4134876018333934119, guid: 92ec71468190c4441a2ccde88d1bdad9, type: 3}
      propertyPath: m_LocalRotation.y
      value: -0
      objectReference: {fileID: 0}
    - target: {fileID: 4134876018333934119, guid: 92ec71468190c4441a2ccde88d1bdad9, type: 3}
      propertyPath: m_LocalRotation.z
      value: -0
      objectReference: {fileID: 0}
    - target: {fileID: 4134876018333934119, guid: 92ec71468190c4441a2ccde88d1bdad9, type: 3}
      propertyPath: m_AnchoredPosition.x
      value: 0
      objectReference: {fileID: 0}
    - target: {fileID: 4134876018333934119, guid: 92ec71468190c4441a2ccde88d1bdad9, type: 3}
      propertyPath: m_AnchoredPosition.y
      value: 0
      objectReference: {fileID: 0}
    - target: {fileID: 4134876018333934119, guid: 92ec71468190c4441a2ccde88d1bdad9, type: 3}
      propertyPath: m_LocalEulerAnglesHint.x
      value: 0
      objectReference: {fileID: 0}
    - target: {fileID: 4134876018333934119, guid: 92ec71468190c4441a2ccde88d1bdad9, type: 3}
      propertyPath: m_LocalEulerAnglesHint.y
      value: 0
      objectReference: {fileID: 0}
    - target: {fileID: 4134876018333934119, guid: 92ec71468190c4441a2ccde88d1bdad9, type: 3}
      propertyPath: m_LocalEulerAnglesHint.z
      value: 0
      objectReference: {fileID: 0}
    - target: {fileID: 4134876018436328723, guid: 92ec71468190c4441a2ccde88d1bdad9, type: 3}
      propertyPath: m_text
      value: v
      objectReference: {fileID: 0}
    - target: {fileID: 4134876018436328723, guid: 92ec71468190c4441a2ccde88d1bdad9, type: 3}
      propertyPath: m_fontStyle
      value: 0
      objectReference: {fileID: 0}
    - target: {fileID: 4134876018436328723, guid: 92ec71468190c4441a2ccde88d1bdad9, type: 3}
      propertyPath: m_fontColor32.rgba
      value: 4294967295
      objectReference: {fileID: 0}
    m_RemovedComponents: []
    m_RemovedGameObjects: []
    m_AddedGameObjects: []
    m_AddedComponents: []
  m_SourcePrefab: {fileID: 100100000, guid: 92ec71468190c4441a2ccde88d1bdad9, type: 3}
--- !u!224 &2873134357033753923 stripped
RectTransform:
  m_CorrespondingSourceObject: {fileID: 4134876018333934119, guid: 92ec71468190c4441a2ccde88d1bdad9, type: 3}
  m_PrefabInstance: {fileID: 2215044984152063844}
  m_PrefabAsset: {fileID: 0}
--- !u!1001 &2240453935832517366
PrefabInstance:
  m_ObjectHideFlags: 0
  serializedVersion: 2
  m_Modification:
    serializedVersion: 3
    m_TransformParent: {fileID: 5055137777721239513}
    m_Modifications:
    - target: {fileID: 4134876018333934114, guid: 92ec71468190c4441a2ccde88d1bdad9, type: 3}
      propertyPath: m_Material
      value: 
      objectReference: {fileID: 0}
    - target: {fileID: 4134876018333934118, guid: 92ec71468190c4441a2ccde88d1bdad9, type: 3}
      propertyPath: m_Name
      value: KeyboardKey (8)
      objectReference: {fileID: 0}
    - target: {fileID: 4134876018333934119, guid: 92ec71468190c4441a2ccde88d1bdad9, type: 3}
      propertyPath: m_Pivot.x
      value: 0.5
      objectReference: {fileID: 0}
    - target: {fileID: 4134876018333934119, guid: 92ec71468190c4441a2ccde88d1bdad9, type: 3}
      propertyPath: m_Pivot.y
      value: 0.5
      objectReference: {fileID: 0}
    - target: {fileID: 4134876018333934119, guid: 92ec71468190c4441a2ccde88d1bdad9, type: 3}
      propertyPath: m_RootOrder
      value: 8
      objectReference: {fileID: 0}
    - target: {fileID: 4134876018333934119, guid: 92ec71468190c4441a2ccde88d1bdad9, type: 3}
      propertyPath: m_AnchorMax.x
      value: 0
      objectReference: {fileID: 0}
    - target: {fileID: 4134876018333934119, guid: 92ec71468190c4441a2ccde88d1bdad9, type: 3}
      propertyPath: m_AnchorMax.y
      value: 0
      objectReference: {fileID: 0}
    - target: {fileID: 4134876018333934119, guid: 92ec71468190c4441a2ccde88d1bdad9, type: 3}
      propertyPath: m_AnchorMin.x
      value: 0
      objectReference: {fileID: 0}
    - target: {fileID: 4134876018333934119, guid: 92ec71468190c4441a2ccde88d1bdad9, type: 3}
      propertyPath: m_AnchorMin.y
      value: 0
      objectReference: {fileID: 0}
    - target: {fileID: 4134876018333934119, guid: 92ec71468190c4441a2ccde88d1bdad9, type: 3}
      propertyPath: m_SizeDelta.x
      value: 3
      objectReference: {fileID: 0}
    - target: {fileID: 4134876018333934119, guid: 92ec71468190c4441a2ccde88d1bdad9, type: 3}
      propertyPath: m_SizeDelta.y
      value: 3
      objectReference: {fileID: 0}
    - target: {fileID: 4134876018333934119, guid: 92ec71468190c4441a2ccde88d1bdad9, type: 3}
      propertyPath: m_LocalPosition.x
      value: 0
      objectReference: {fileID: 0}
    - target: {fileID: 4134876018333934119, guid: 92ec71468190c4441a2ccde88d1bdad9, type: 3}
      propertyPath: m_LocalPosition.y
      value: 0
      objectReference: {fileID: 0}
    - target: {fileID: 4134876018333934119, guid: 92ec71468190c4441a2ccde88d1bdad9, type: 3}
      propertyPath: m_LocalPosition.z
      value: 0.0004337635
      objectReference: {fileID: 0}
    - target: {fileID: 4134876018333934119, guid: 92ec71468190c4441a2ccde88d1bdad9, type: 3}
      propertyPath: m_LocalRotation.w
      value: 1
      objectReference: {fileID: 0}
    - target: {fileID: 4134876018333934119, guid: 92ec71468190c4441a2ccde88d1bdad9, type: 3}
      propertyPath: m_LocalRotation.x
      value: -0
      objectReference: {fileID: 0}
    - target: {fileID: 4134876018333934119, guid: 92ec71468190c4441a2ccde88d1bdad9, type: 3}
      propertyPath: m_LocalRotation.y
      value: -0
      objectReference: {fileID: 0}
    - target: {fileID: 4134876018333934119, guid: 92ec71468190c4441a2ccde88d1bdad9, type: 3}
      propertyPath: m_LocalRotation.z
      value: -0
      objectReference: {fileID: 0}
    - target: {fileID: 4134876018333934119, guid: 92ec71468190c4441a2ccde88d1bdad9, type: 3}
      propertyPath: m_AnchoredPosition.x
      value: 0
      objectReference: {fileID: 0}
    - target: {fileID: 4134876018333934119, guid: 92ec71468190c4441a2ccde88d1bdad9, type: 3}
      propertyPath: m_AnchoredPosition.y
      value: 0
      objectReference: {fileID: 0}
    - target: {fileID: 4134876018333934119, guid: 92ec71468190c4441a2ccde88d1bdad9, type: 3}
      propertyPath: m_LocalEulerAnglesHint.x
      value: 0
      objectReference: {fileID: 0}
    - target: {fileID: 4134876018333934119, guid: 92ec71468190c4441a2ccde88d1bdad9, type: 3}
      propertyPath: m_LocalEulerAnglesHint.y
      value: 0
      objectReference: {fileID: 0}
    - target: {fileID: 4134876018333934119, guid: 92ec71468190c4441a2ccde88d1bdad9, type: 3}
      propertyPath: m_LocalEulerAnglesHint.z
      value: 0
      objectReference: {fileID: 0}
    - target: {fileID: 4134876018436328723, guid: 92ec71468190c4441a2ccde88d1bdad9, type: 3}
      propertyPath: m_text
      value: 9
      objectReference: {fileID: 0}
    - target: {fileID: 4134876018436328723, guid: 92ec71468190c4441a2ccde88d1bdad9, type: 3}
      propertyPath: m_fontStyle
      value: 0
      objectReference: {fileID: 0}
    - target: {fileID: 4134876018436328723, guid: 92ec71468190c4441a2ccde88d1bdad9, type: 3}
      propertyPath: m_fontColor32.rgba
      value: 4294967295
      objectReference: {fileID: 0}
    m_RemovedComponents: []
    m_RemovedGameObjects: []
    m_AddedGameObjects: []
    m_AddedComponents: []
  m_SourcePrefab: {fileID: 100100000, guid: 92ec71468190c4441a2ccde88d1bdad9, type: 3}
--- !u!224 &2771322559080114385 stripped
RectTransform:
  m_CorrespondingSourceObject: {fileID: 4134876018333934119, guid: 92ec71468190c4441a2ccde88d1bdad9, type: 3}
  m_PrefabInstance: {fileID: 2240453935832517366}
  m_PrefabAsset: {fileID: 0}
--- !u!1001 &2301703258301516207
PrefabInstance:
  m_ObjectHideFlags: 0
  serializedVersion: 2
  m_Modification:
    serializedVersion: 3
    m_TransformParent: {fileID: 6471338919264333816}
    m_Modifications:
    - target: {fileID: 4134876018333934114, guid: 92ec71468190c4441a2ccde88d1bdad9, type: 3}
      propertyPath: m_Material
      value: 
      objectReference: {fileID: 0}
    - target: {fileID: 4134876018333934118, guid: 92ec71468190c4441a2ccde88d1bdad9, type: 3}
      propertyPath: m_Name
      value: KeyboardKey (1)
      objectReference: {fileID: 0}
    - target: {fileID: 4134876018333934119, guid: 92ec71468190c4441a2ccde88d1bdad9, type: 3}
      propertyPath: m_Pivot.x
      value: 0.5
      objectReference: {fileID: 0}
    - target: {fileID: 4134876018333934119, guid: 92ec71468190c4441a2ccde88d1bdad9, type: 3}
      propertyPath: m_Pivot.y
      value: 0.5
      objectReference: {fileID: 0}
    - target: {fileID: 4134876018333934119, guid: 92ec71468190c4441a2ccde88d1bdad9, type: 3}
      propertyPath: m_RootOrder
      value: 1
      objectReference: {fileID: 0}
    - target: {fileID: 4134876018333934119, guid: 92ec71468190c4441a2ccde88d1bdad9, type: 3}
      propertyPath: m_AnchorMax.x
      value: 0
      objectReference: {fileID: 0}
    - target: {fileID: 4134876018333934119, guid: 92ec71468190c4441a2ccde88d1bdad9, type: 3}
      propertyPath: m_AnchorMax.y
      value: 0
      objectReference: {fileID: 0}
    - target: {fileID: 4134876018333934119, guid: 92ec71468190c4441a2ccde88d1bdad9, type: 3}
      propertyPath: m_AnchorMin.x
      value: 0
      objectReference: {fileID: 0}
    - target: {fileID: 4134876018333934119, guid: 92ec71468190c4441a2ccde88d1bdad9, type: 3}
      propertyPath: m_AnchorMin.y
      value: 0
      objectReference: {fileID: 0}
    - target: {fileID: 4134876018333934119, guid: 92ec71468190c4441a2ccde88d1bdad9, type: 3}
      propertyPath: m_SizeDelta.x
      value: 3
      objectReference: {fileID: 0}
    - target: {fileID: 4134876018333934119, guid: 92ec71468190c4441a2ccde88d1bdad9, type: 3}
      propertyPath: m_SizeDelta.y
      value: 3
      objectReference: {fileID: 0}
    - target: {fileID: 4134876018333934119, guid: 92ec71468190c4441a2ccde88d1bdad9, type: 3}
      propertyPath: m_LocalPosition.x
      value: 0
      objectReference: {fileID: 0}
    - target: {fileID: 4134876018333934119, guid: 92ec71468190c4441a2ccde88d1bdad9, type: 3}
      propertyPath: m_LocalPosition.y
      value: 0
      objectReference: {fileID: 0}
    - target: {fileID: 4134876018333934119, guid: 92ec71468190c4441a2ccde88d1bdad9, type: 3}
      propertyPath: m_LocalPosition.z
      value: 0
      objectReference: {fileID: 0}
    - target: {fileID: 4134876018333934119, guid: 92ec71468190c4441a2ccde88d1bdad9, type: 3}
      propertyPath: m_LocalRotation.w
      value: 1
      objectReference: {fileID: 0}
    - target: {fileID: 4134876018333934119, guid: 92ec71468190c4441a2ccde88d1bdad9, type: 3}
      propertyPath: m_LocalRotation.x
      value: -0
      objectReference: {fileID: 0}
    - target: {fileID: 4134876018333934119, guid: 92ec71468190c4441a2ccde88d1bdad9, type: 3}
      propertyPath: m_LocalRotation.y
      value: -0
      objectReference: {fileID: 0}
    - target: {fileID: 4134876018333934119, guid: 92ec71468190c4441a2ccde88d1bdad9, type: 3}
      propertyPath: m_LocalRotation.z
      value: -0
      objectReference: {fileID: 0}
    - target: {fileID: 4134876018333934119, guid: 92ec71468190c4441a2ccde88d1bdad9, type: 3}
      propertyPath: m_AnchoredPosition.x
      value: 0
      objectReference: {fileID: 0}
    - target: {fileID: 4134876018333934119, guid: 92ec71468190c4441a2ccde88d1bdad9, type: 3}
      propertyPath: m_AnchoredPosition.y
      value: 0
      objectReference: {fileID: 0}
    - target: {fileID: 4134876018333934119, guid: 92ec71468190c4441a2ccde88d1bdad9, type: 3}
      propertyPath: m_LocalEulerAnglesHint.x
      value: 0
      objectReference: {fileID: 0}
    - target: {fileID: 4134876018333934119, guid: 92ec71468190c4441a2ccde88d1bdad9, type: 3}
      propertyPath: m_LocalEulerAnglesHint.y
      value: 0
      objectReference: {fileID: 0}
    - target: {fileID: 4134876018333934119, guid: 92ec71468190c4441a2ccde88d1bdad9, type: 3}
      propertyPath: m_LocalEulerAnglesHint.z
      value: 0
      objectReference: {fileID: 0}
    - target: {fileID: 4134876018436328723, guid: 92ec71468190c4441a2ccde88d1bdad9, type: 3}
      propertyPath: m_text
      value: z
      objectReference: {fileID: 0}
    - target: {fileID: 4134876018436328723, guid: 92ec71468190c4441a2ccde88d1bdad9, type: 3}
      propertyPath: m_fontStyle
      value: 0
      objectReference: {fileID: 0}
    - target: {fileID: 4134876018436328723, guid: 92ec71468190c4441a2ccde88d1bdad9, type: 3}
      propertyPath: m_fontColor32.rgba
      value: 4294967295
      objectReference: {fileID: 0}
    m_RemovedComponents: []
    m_RemovedGameObjects: []
    m_AddedGameObjects: []
    m_AddedComponents: []
  m_SourcePrefab: {fileID: 100100000, guid: 92ec71468190c4441a2ccde88d1bdad9, type: 3}
--- !u!224 &2779650331862674312 stripped
RectTransform:
  m_CorrespondingSourceObject: {fileID: 4134876018333934119, guid: 92ec71468190c4441a2ccde88d1bdad9, type: 3}
  m_PrefabInstance: {fileID: 2301703258301516207}
  m_PrefabAsset: {fileID: 0}
--- !u!1001 &2505572154893428989
PrefabInstance:
  m_ObjectHideFlags: 0
  serializedVersion: 2
  m_Modification:
    serializedVersion: 3
    m_TransformParent: {fileID: 5541079632402223288}
    m_Modifications:
    - target: {fileID: 4134876018333934114, guid: 92ec71468190c4441a2ccde88d1bdad9, type: 3}
      propertyPath: m_Material
      value: 
      objectReference: {fileID: 0}
    - target: {fileID: 4134876018333934118, guid: 92ec71468190c4441a2ccde88d1bdad9, type: 3}
      propertyPath: m_Name
      value: KeyboardKey (9)
      objectReference: {fileID: 0}
    - target: {fileID: 4134876018333934119, guid: 92ec71468190c4441a2ccde88d1bdad9, type: 3}
      propertyPath: m_Pivot.x
      value: 0.5
      objectReference: {fileID: 0}
    - target: {fileID: 4134876018333934119, guid: 92ec71468190c4441a2ccde88d1bdad9, type: 3}
      propertyPath: m_Pivot.y
      value: 0.5
      objectReference: {fileID: 0}
    - target: {fileID: 4134876018333934119, guid: 92ec71468190c4441a2ccde88d1bdad9, type: 3}
      propertyPath: m_RootOrder
      value: 9
      objectReference: {fileID: 0}
    - target: {fileID: 4134876018333934119, guid: 92ec71468190c4441a2ccde88d1bdad9, type: 3}
      propertyPath: m_AnchorMax.x
      value: 0
      objectReference: {fileID: 0}
    - target: {fileID: 4134876018333934119, guid: 92ec71468190c4441a2ccde88d1bdad9, type: 3}
      propertyPath: m_AnchorMax.y
      value: 0
      objectReference: {fileID: 0}
    - target: {fileID: 4134876018333934119, guid: 92ec71468190c4441a2ccde88d1bdad9, type: 3}
      propertyPath: m_AnchorMin.x
      value: 0
      objectReference: {fileID: 0}
    - target: {fileID: 4134876018333934119, guid: 92ec71468190c4441a2ccde88d1bdad9, type: 3}
      propertyPath: m_AnchorMin.y
      value: 0
      objectReference: {fileID: 0}
    - target: {fileID: 4134876018333934119, guid: 92ec71468190c4441a2ccde88d1bdad9, type: 3}
      propertyPath: m_SizeDelta.x
      value: 3
      objectReference: {fileID: 0}
    - target: {fileID: 4134876018333934119, guid: 92ec71468190c4441a2ccde88d1bdad9, type: 3}
      propertyPath: m_SizeDelta.y
      value: 3
      objectReference: {fileID: 0}
    - target: {fileID: 4134876018333934119, guid: 92ec71468190c4441a2ccde88d1bdad9, type: 3}
      propertyPath: m_LocalPosition.x
      value: 0
      objectReference: {fileID: 0}
    - target: {fileID: 4134876018333934119, guid: 92ec71468190c4441a2ccde88d1bdad9, type: 3}
      propertyPath: m_LocalPosition.y
      value: 0
      objectReference: {fileID: 0}
    - target: {fileID: 4134876018333934119, guid: 92ec71468190c4441a2ccde88d1bdad9, type: 3}
      propertyPath: m_LocalPosition.z
      value: 0.0005609356
      objectReference: {fileID: 0}
    - target: {fileID: 4134876018333934119, guid: 92ec71468190c4441a2ccde88d1bdad9, type: 3}
      propertyPath: m_LocalRotation.w
      value: 1
      objectReference: {fileID: 0}
    - target: {fileID: 4134876018333934119, guid: 92ec71468190c4441a2ccde88d1bdad9, type: 3}
      propertyPath: m_LocalRotation.x
      value: -0
      objectReference: {fileID: 0}
    - target: {fileID: 4134876018333934119, guid: 92ec71468190c4441a2ccde88d1bdad9, type: 3}
      propertyPath: m_LocalRotation.y
      value: -0
      objectReference: {fileID: 0}
    - target: {fileID: 4134876018333934119, guid: 92ec71468190c4441a2ccde88d1bdad9, type: 3}
      propertyPath: m_LocalRotation.z
      value: -0
      objectReference: {fileID: 0}
    - target: {fileID: 4134876018333934119, guid: 92ec71468190c4441a2ccde88d1bdad9, type: 3}
      propertyPath: m_AnchoredPosition.x
      value: 0
      objectReference: {fileID: 0}
    - target: {fileID: 4134876018333934119, guid: 92ec71468190c4441a2ccde88d1bdad9, type: 3}
      propertyPath: m_AnchoredPosition.y
      value: 0
      objectReference: {fileID: 0}
    - target: {fileID: 4134876018333934119, guid: 92ec71468190c4441a2ccde88d1bdad9, type: 3}
      propertyPath: m_LocalEulerAnglesHint.x
      value: 0
      objectReference: {fileID: 0}
    - target: {fileID: 4134876018333934119, guid: 92ec71468190c4441a2ccde88d1bdad9, type: 3}
      propertyPath: m_LocalEulerAnglesHint.y
      value: 0
      objectReference: {fileID: 0}
    - target: {fileID: 4134876018333934119, guid: 92ec71468190c4441a2ccde88d1bdad9, type: 3}
      propertyPath: m_LocalEulerAnglesHint.z
      value: 0
      objectReference: {fileID: 0}
    - target: {fileID: 4134876018436328723, guid: 92ec71468190c4441a2ccde88d1bdad9, type: 3}
      propertyPath: m_text
      value: 0
      objectReference: {fileID: 0}
    - target: {fileID: 4134876018436328723, guid: 92ec71468190c4441a2ccde88d1bdad9, type: 3}
      propertyPath: m_fontStyle
      value: 0
      objectReference: {fileID: 0}
    - target: {fileID: 4134876018436328723, guid: 92ec71468190c4441a2ccde88d1bdad9, type: 3}
      propertyPath: m_fontColor32.rgba
      value: 4294967295
      objectReference: {fileID: 0}
    m_RemovedComponents: []
    m_RemovedGameObjects: []
    m_AddedGameObjects: []
    m_AddedComponents: []
  m_SourcePrefab: {fileID: 100100000, guid: 92ec71468190c4441a2ccde88d1bdad9, type: 3}
--- !u!224 &1992723320341727962 stripped
RectTransform:
  m_CorrespondingSourceObject: {fileID: 4134876018333934119, guid: 92ec71468190c4441a2ccde88d1bdad9, type: 3}
  m_PrefabInstance: {fileID: 2505572154893428989}
  m_PrefabAsset: {fileID: 0}
--- !u!1001 &2708663022155386531
PrefabInstance:
  m_ObjectHideFlags: 0
  serializedVersion: 2
  m_Modification:
    serializedVersion: 3
    m_TransformParent: {fileID: 6471338919264333816}
    m_Modifications:
    - target: {fileID: 4134876018333934114, guid: 92ec71468190c4441a2ccde88d1bdad9, type: 3}
      propertyPath: m_Material
      value: 
      objectReference: {fileID: 0}
    - target: {fileID: 4134876018333934118, guid: 92ec71468190c4441a2ccde88d1bdad9, type: 3}
      propertyPath: m_Name
      value: KeyboardKey (5)
      objectReference: {fileID: 0}
    - target: {fileID: 4134876018333934119, guid: 92ec71468190c4441a2ccde88d1bdad9, type: 3}
      propertyPath: m_Pivot.x
      value: 0.5
      objectReference: {fileID: 0}
    - target: {fileID: 4134876018333934119, guid: 92ec71468190c4441a2ccde88d1bdad9, type: 3}
      propertyPath: m_Pivot.y
      value: 0.5
      objectReference: {fileID: 0}
    - target: {fileID: 4134876018333934119, guid: 92ec71468190c4441a2ccde88d1bdad9, type: 3}
      propertyPath: m_RootOrder
      value: 5
      objectReference: {fileID: 0}
    - target: {fileID: 4134876018333934119, guid: 92ec71468190c4441a2ccde88d1bdad9, type: 3}
      propertyPath: m_AnchorMax.x
      value: 0
      objectReference: {fileID: 0}
    - target: {fileID: 4134876018333934119, guid: 92ec71468190c4441a2ccde88d1bdad9, type: 3}
      propertyPath: m_AnchorMax.y
      value: 0
      objectReference: {fileID: 0}
    - target: {fileID: 4134876018333934119, guid: 92ec71468190c4441a2ccde88d1bdad9, type: 3}
      propertyPath: m_AnchorMin.x
      value: 0
      objectReference: {fileID: 0}
    - target: {fileID: 4134876018333934119, guid: 92ec71468190c4441a2ccde88d1bdad9, type: 3}
      propertyPath: m_AnchorMin.y
      value: 0
      objectReference: {fileID: 0}
    - target: {fileID: 4134876018333934119, guid: 92ec71468190c4441a2ccde88d1bdad9, type: 3}
      propertyPath: m_SizeDelta.x
      value: 3
      objectReference: {fileID: 0}
    - target: {fileID: 4134876018333934119, guid: 92ec71468190c4441a2ccde88d1bdad9, type: 3}
      propertyPath: m_SizeDelta.y
      value: 3
      objectReference: {fileID: 0}
    - target: {fileID: 4134876018333934119, guid: 92ec71468190c4441a2ccde88d1bdad9, type: 3}
      propertyPath: m_LocalPosition.x
      value: 0
      objectReference: {fileID: 0}
    - target: {fileID: 4134876018333934119, guid: 92ec71468190c4441a2ccde88d1bdad9, type: 3}
      propertyPath: m_LocalPosition.y
      value: 0
      objectReference: {fileID: 0}
    - target: {fileID: 4134876018333934119, guid: 92ec71468190c4441a2ccde88d1bdad9, type: 3}
      propertyPath: m_LocalPosition.z
      value: 0
      objectReference: {fileID: 0}
    - target: {fileID: 4134876018333934119, guid: 92ec71468190c4441a2ccde88d1bdad9, type: 3}
      propertyPath: m_LocalRotation.w
      value: 1
      objectReference: {fileID: 0}
    - target: {fileID: 4134876018333934119, guid: 92ec71468190c4441a2ccde88d1bdad9, type: 3}
      propertyPath: m_LocalRotation.x
      value: -0
      objectReference: {fileID: 0}
    - target: {fileID: 4134876018333934119, guid: 92ec71468190c4441a2ccde88d1bdad9, type: 3}
      propertyPath: m_LocalRotation.y
      value: -0
      objectReference: {fileID: 0}
    - target: {fileID: 4134876018333934119, guid: 92ec71468190c4441a2ccde88d1bdad9, type: 3}
      propertyPath: m_LocalRotation.z
      value: -0
      objectReference: {fileID: 0}
    - target: {fileID: 4134876018333934119, guid: 92ec71468190c4441a2ccde88d1bdad9, type: 3}
      propertyPath: m_AnchoredPosition.x
      value: 0
      objectReference: {fileID: 0}
    - target: {fileID: 4134876018333934119, guid: 92ec71468190c4441a2ccde88d1bdad9, type: 3}
      propertyPath: m_AnchoredPosition.y
      value: 0
      objectReference: {fileID: 0}
    - target: {fileID: 4134876018333934119, guid: 92ec71468190c4441a2ccde88d1bdad9, type: 3}
      propertyPath: m_LocalEulerAnglesHint.x
      value: 0
      objectReference: {fileID: 0}
    - target: {fileID: 4134876018333934119, guid: 92ec71468190c4441a2ccde88d1bdad9, type: 3}
      propertyPath: m_LocalEulerAnglesHint.y
      value: 0
      objectReference: {fileID: 0}
    - target: {fileID: 4134876018333934119, guid: 92ec71468190c4441a2ccde88d1bdad9, type: 3}
      propertyPath: m_LocalEulerAnglesHint.z
      value: 0
      objectReference: {fileID: 0}
    - target: {fileID: 4134876018436328723, guid: 92ec71468190c4441a2ccde88d1bdad9, type: 3}
      propertyPath: m_text
      value: n
      objectReference: {fileID: 0}
    - target: {fileID: 4134876018436328723, guid: 92ec71468190c4441a2ccde88d1bdad9, type: 3}
      propertyPath: m_fontStyle
      value: 0
      objectReference: {fileID: 0}
    - target: {fileID: 4134876018436328723, guid: 92ec71468190c4441a2ccde88d1bdad9, type: 3}
      propertyPath: m_fontColor32.rgba
      value: 4294967295
      objectReference: {fileID: 0}
    m_RemovedComponents: []
    m_RemovedGameObjects: []
    m_AddedGameObjects: []
    m_AddedComponents: []
  m_SourcePrefab: {fileID: 100100000, guid: 92ec71468190c4441a2ccde88d1bdad9, type: 3}
--- !u!224 &2086606429977685124 stripped
RectTransform:
  m_CorrespondingSourceObject: {fileID: 4134876018333934119, guid: 92ec71468190c4441a2ccde88d1bdad9, type: 3}
  m_PrefabInstance: {fileID: 2708663022155386531}
  m_PrefabAsset: {fileID: 0}
--- !u!1001 &2970828875406759220
PrefabInstance:
  m_ObjectHideFlags: 0
  serializedVersion: 2
  m_Modification:
    serializedVersion: 3
    m_TransformParent: {fileID: 8451350456460832056}
    m_Modifications:
    - target: {fileID: 4134876018333934114, guid: 92ec71468190c4441a2ccde88d1bdad9, type: 3}
      propertyPath: m_Material
      value: 
      objectReference: {fileID: 0}
    - target: {fileID: 4134876018333934118, guid: 92ec71468190c4441a2ccde88d1bdad9, type: 3}
      propertyPath: m_Name
      value: KeyboardKey
      objectReference: {fileID: 0}
    - target: {fileID: 4134876018333934119, guid: 92ec71468190c4441a2ccde88d1bdad9, type: 3}
      propertyPath: m_Pivot.x
      value: 0.5
      objectReference: {fileID: 0}
    - target: {fileID: 4134876018333934119, guid: 92ec71468190c4441a2ccde88d1bdad9, type: 3}
      propertyPath: m_Pivot.y
      value: 0.5
      objectReference: {fileID: 0}
    - target: {fileID: 4134876018333934119, guid: 92ec71468190c4441a2ccde88d1bdad9, type: 3}
      propertyPath: m_RootOrder
      value: 0
      objectReference: {fileID: 0}
    - target: {fileID: 4134876018333934119, guid: 92ec71468190c4441a2ccde88d1bdad9, type: 3}
      propertyPath: m_AnchorMax.x
      value: 0
      objectReference: {fileID: 0}
    - target: {fileID: 4134876018333934119, guid: 92ec71468190c4441a2ccde88d1bdad9, type: 3}
      propertyPath: m_AnchorMax.y
      value: 0
      objectReference: {fileID: 0}
    - target: {fileID: 4134876018333934119, guid: 92ec71468190c4441a2ccde88d1bdad9, type: 3}
      propertyPath: m_AnchorMin.x
      value: 0
      objectReference: {fileID: 0}
    - target: {fileID: 4134876018333934119, guid: 92ec71468190c4441a2ccde88d1bdad9, type: 3}
      propertyPath: m_AnchorMin.y
      value: 0
      objectReference: {fileID: 0}
    - target: {fileID: 4134876018333934119, guid: 92ec71468190c4441a2ccde88d1bdad9, type: 3}
      propertyPath: m_SizeDelta.x
      value: 3
      objectReference: {fileID: 0}
    - target: {fileID: 4134876018333934119, guid: 92ec71468190c4441a2ccde88d1bdad9, type: 3}
      propertyPath: m_SizeDelta.y
      value: 3
      objectReference: {fileID: 0}
    - target: {fileID: 4134876018333934119, guid: 92ec71468190c4441a2ccde88d1bdad9, type: 3}
      propertyPath: m_LocalPosition.x
      value: 0
      objectReference: {fileID: 0}
    - target: {fileID: 4134876018333934119, guid: 92ec71468190c4441a2ccde88d1bdad9, type: 3}
      propertyPath: m_LocalPosition.y
      value: 0
      objectReference: {fileID: 0}
    - target: {fileID: 4134876018333934119, guid: 92ec71468190c4441a2ccde88d1bdad9, type: 3}
      propertyPath: m_LocalPosition.z
      value: 0
      objectReference: {fileID: 0}
    - target: {fileID: 4134876018333934119, guid: 92ec71468190c4441a2ccde88d1bdad9, type: 3}
      propertyPath: m_LocalRotation.w
      value: 1
      objectReference: {fileID: 0}
    - target: {fileID: 4134876018333934119, guid: 92ec71468190c4441a2ccde88d1bdad9, type: 3}
      propertyPath: m_LocalRotation.x
      value: -0
      objectReference: {fileID: 0}
    - target: {fileID: 4134876018333934119, guid: 92ec71468190c4441a2ccde88d1bdad9, type: 3}
      propertyPath: m_LocalRotation.y
      value: -0
      objectReference: {fileID: 0}
    - target: {fileID: 4134876018333934119, guid: 92ec71468190c4441a2ccde88d1bdad9, type: 3}
      propertyPath: m_LocalRotation.z
      value: -0
      objectReference: {fileID: 0}
    - target: {fileID: 4134876018333934119, guid: 92ec71468190c4441a2ccde88d1bdad9, type: 3}
      propertyPath: m_AnchoredPosition.x
      value: 0
      objectReference: {fileID: 0}
    - target: {fileID: 4134876018333934119, guid: 92ec71468190c4441a2ccde88d1bdad9, type: 3}
      propertyPath: m_AnchoredPosition.y
      value: 0
      objectReference: {fileID: 0}
    - target: {fileID: 4134876018333934119, guid: 92ec71468190c4441a2ccde88d1bdad9, type: 3}
      propertyPath: m_LocalEulerAnglesHint.x
      value: 0
      objectReference: {fileID: 0}
    - target: {fileID: 4134876018333934119, guid: 92ec71468190c4441a2ccde88d1bdad9, type: 3}
      propertyPath: m_LocalEulerAnglesHint.y
      value: 0
      objectReference: {fileID: 0}
    - target: {fileID: 4134876018333934119, guid: 92ec71468190c4441a2ccde88d1bdad9, type: 3}
      propertyPath: m_LocalEulerAnglesHint.z
      value: 0
      objectReference: {fileID: 0}
    - target: {fileID: 4134876018436328723, guid: 92ec71468190c4441a2ccde88d1bdad9, type: 3}
      propertyPath: m_text
      value: q
      objectReference: {fileID: 0}
    - target: {fileID: 4134876018436328723, guid: 92ec71468190c4441a2ccde88d1bdad9, type: 3}
      propertyPath: m_fontStyle
      value: 0
      objectReference: {fileID: 0}
    - target: {fileID: 4134876018436328723, guid: 92ec71468190c4441a2ccde88d1bdad9, type: 3}
      propertyPath: m_fontColor32.rgba
      value: 4294967295
      objectReference: {fileID: 0}
    m_RemovedComponents: []
    m_RemovedGameObjects: []
    m_AddedGameObjects: []
    m_AddedComponents: []
  m_SourcePrefab: {fileID: 100100000, guid: 92ec71468190c4441a2ccde88d1bdad9, type: 3}
--- !u!224 &1177839513154926355 stripped
RectTransform:
  m_CorrespondingSourceObject: {fileID: 4134876018333934119, guid: 92ec71468190c4441a2ccde88d1bdad9, type: 3}
  m_PrefabInstance: {fileID: 2970828875406759220}
  m_PrefabAsset: {fileID: 0}
--- !u!1001 &3081610792636371155
PrefabInstance:
  m_ObjectHideFlags: 0
  serializedVersion: 2
  m_Modification:
    serializedVersion: 3
    m_TransformParent: {fileID: 8451350456460832056}
    m_Modifications:
    - target: {fileID: 4134876018333934114, guid: 92ec71468190c4441a2ccde88d1bdad9, type: 3}
      propertyPath: m_Material
      value: 
      objectReference: {fileID: 0}
    - target: {fileID: 4134876018333934118, guid: 92ec71468190c4441a2ccde88d1bdad9, type: 3}
      propertyPath: m_Name
      value: KeyboardKey (6)
      objectReference: {fileID: 0}
    - target: {fileID: 4134876018333934119, guid: 92ec71468190c4441a2ccde88d1bdad9, type: 3}
      propertyPath: m_Pivot.x
      value: 0.5
      objectReference: {fileID: 0}
    - target: {fileID: 4134876018333934119, guid: 92ec71468190c4441a2ccde88d1bdad9, type: 3}
      propertyPath: m_Pivot.y
      value: 0.5
      objectReference: {fileID: 0}
    - target: {fileID: 4134876018333934119, guid: 92ec71468190c4441a2ccde88d1bdad9, type: 3}
      propertyPath: m_RootOrder
      value: 6
      objectReference: {fileID: 0}
    - target: {fileID: 4134876018333934119, guid: 92ec71468190c4441a2ccde88d1bdad9, type: 3}
      propertyPath: m_AnchorMax.x
      value: 0
      objectReference: {fileID: 0}
    - target: {fileID: 4134876018333934119, guid: 92ec71468190c4441a2ccde88d1bdad9, type: 3}
      propertyPath: m_AnchorMax.y
      value: 0
      objectReference: {fileID: 0}
    - target: {fileID: 4134876018333934119, guid: 92ec71468190c4441a2ccde88d1bdad9, type: 3}
      propertyPath: m_AnchorMin.x
      value: 0
      objectReference: {fileID: 0}
    - target: {fileID: 4134876018333934119, guid: 92ec71468190c4441a2ccde88d1bdad9, type: 3}
      propertyPath: m_AnchorMin.y
      value: 0
      objectReference: {fileID: 0}
    - target: {fileID: 4134876018333934119, guid: 92ec71468190c4441a2ccde88d1bdad9, type: 3}
      propertyPath: m_SizeDelta.x
      value: 3
      objectReference: {fileID: 0}
    - target: {fileID: 4134876018333934119, guid: 92ec71468190c4441a2ccde88d1bdad9, type: 3}
      propertyPath: m_SizeDelta.y
      value: 3
      objectReference: {fileID: 0}
    - target: {fileID: 4134876018333934119, guid: 92ec71468190c4441a2ccde88d1bdad9, type: 3}
      propertyPath: m_LocalPosition.x
      value: 0
      objectReference: {fileID: 0}
    - target: {fileID: 4134876018333934119, guid: 92ec71468190c4441a2ccde88d1bdad9, type: 3}
      propertyPath: m_LocalPosition.y
      value: 0
      objectReference: {fileID: 0}
    - target: {fileID: 4134876018333934119, guid: 92ec71468190c4441a2ccde88d1bdad9, type: 3}
      propertyPath: m_LocalPosition.z
      value: 0
      objectReference: {fileID: 0}
    - target: {fileID: 4134876018333934119, guid: 92ec71468190c4441a2ccde88d1bdad9, type: 3}
      propertyPath: m_LocalRotation.w
      value: 1
      objectReference: {fileID: 0}
    - target: {fileID: 4134876018333934119, guid: 92ec71468190c4441a2ccde88d1bdad9, type: 3}
      propertyPath: m_LocalRotation.x
      value: -0
      objectReference: {fileID: 0}
    - target: {fileID: 4134876018333934119, guid: 92ec71468190c4441a2ccde88d1bdad9, type: 3}
      propertyPath: m_LocalRotation.y
      value: -0
      objectReference: {fileID: 0}
    - target: {fileID: 4134876018333934119, guid: 92ec71468190c4441a2ccde88d1bdad9, type: 3}
      propertyPath: m_LocalRotation.z
      value: -0
      objectReference: {fileID: 0}
    - target: {fileID: 4134876018333934119, guid: 92ec71468190c4441a2ccde88d1bdad9, type: 3}
      propertyPath: m_AnchoredPosition.x
      value: 0
      objectReference: {fileID: 0}
    - target: {fileID: 4134876018333934119, guid: 92ec71468190c4441a2ccde88d1bdad9, type: 3}
      propertyPath: m_AnchoredPosition.y
      value: 0
      objectReference: {fileID: 0}
    - target: {fileID: 4134876018333934119, guid: 92ec71468190c4441a2ccde88d1bdad9, type: 3}
      propertyPath: m_LocalEulerAnglesHint.x
      value: 0
      objectReference: {fileID: 0}
    - target: {fileID: 4134876018333934119, guid: 92ec71468190c4441a2ccde88d1bdad9, type: 3}
      propertyPath: m_LocalEulerAnglesHint.y
      value: 0
      objectReference: {fileID: 0}
    - target: {fileID: 4134876018333934119, guid: 92ec71468190c4441a2ccde88d1bdad9, type: 3}
      propertyPath: m_LocalEulerAnglesHint.z
      value: 0
      objectReference: {fileID: 0}
    - target: {fileID: 4134876018436328723, guid: 92ec71468190c4441a2ccde88d1bdad9, type: 3}
      propertyPath: m_text
      value: u
      objectReference: {fileID: 0}
    - target: {fileID: 4134876018436328723, guid: 92ec71468190c4441a2ccde88d1bdad9, type: 3}
      propertyPath: m_fontStyle
      value: 0
      objectReference: {fileID: 0}
    - target: {fileID: 4134876018436328723, guid: 92ec71468190c4441a2ccde88d1bdad9, type: 3}
      propertyPath: m_fontColor32.rgba
      value: 4294967295
      objectReference: {fileID: 0}
    m_RemovedComponents: []
    m_RemovedGameObjects: []
    m_AddedGameObjects: []
    m_AddedComponents: []
  m_SourcePrefab: {fileID: 100100000, guid: 92ec71468190c4441a2ccde88d1bdad9, type: 3}
--- !u!224 &1415840455488877300 stripped
RectTransform:
  m_CorrespondingSourceObject: {fileID: 4134876018333934119, guid: 92ec71468190c4441a2ccde88d1bdad9, type: 3}
  m_PrefabInstance: {fileID: 3081610792636371155}
  m_PrefabAsset: {fileID: 0}
--- !u!1001 &3097901378670546394
PrefabInstance:
  m_ObjectHideFlags: 0
  serializedVersion: 2
  m_Modification:
    serializedVersion: 3
    m_TransformParent: {fileID: 6612378247091606621}
    m_Modifications:
    - target: {fileID: 4134876018333934114, guid: 92ec71468190c4441a2ccde88d1bdad9, type: 3}
      propertyPath: m_Material
      value: 
      objectReference: {fileID: 0}
    - target: {fileID: 4134876018333934118, guid: 92ec71468190c4441a2ccde88d1bdad9, type: 3}
      propertyPath: m_Name
      value: KeyboardKey
      objectReference: {fileID: 0}
    - target: {fileID: 4134876018333934119, guid: 92ec71468190c4441a2ccde88d1bdad9, type: 3}
      propertyPath: m_Pivot.x
      value: 0.5
      objectReference: {fileID: 0}
    - target: {fileID: 4134876018333934119, guid: 92ec71468190c4441a2ccde88d1bdad9, type: 3}
      propertyPath: m_Pivot.y
      value: 0.5
      objectReference: {fileID: 0}
    - target: {fileID: 4134876018333934119, guid: 92ec71468190c4441a2ccde88d1bdad9, type: 3}
      propertyPath: m_RootOrder
      value: 0
      objectReference: {fileID: 0}
    - target: {fileID: 4134876018333934119, guid: 92ec71468190c4441a2ccde88d1bdad9, type: 3}
      propertyPath: m_AnchorMax.x
      value: 0
      objectReference: {fileID: 0}
    - target: {fileID: 4134876018333934119, guid: 92ec71468190c4441a2ccde88d1bdad9, type: 3}
      propertyPath: m_AnchorMax.y
      value: 1
      objectReference: {fileID: 0}
    - target: {fileID: 4134876018333934119, guid: 92ec71468190c4441a2ccde88d1bdad9, type: 3}
      propertyPath: m_AnchorMin.x
      value: 0
      objectReference: {fileID: 0}
    - target: {fileID: 4134876018333934119, guid: 92ec71468190c4441a2ccde88d1bdad9, type: 3}
      propertyPath: m_AnchorMin.y
      value: 1
      objectReference: {fileID: 0}
    - target: {fileID: 4134876018333934119, guid: 92ec71468190c4441a2ccde88d1bdad9, type: 3}
      propertyPath: m_SizeDelta.x
      value: 3
      objectReference: {fileID: 0}
    - target: {fileID: 4134876018333934119, guid: 92ec71468190c4441a2ccde88d1bdad9, type: 3}
      propertyPath: m_SizeDelta.y
      value: 3
      objectReference: {fileID: 0}
    - target: {fileID: 4134876018333934119, guid: 92ec71468190c4441a2ccde88d1bdad9, type: 3}
      propertyPath: m_LocalPosition.x
      value: 0
      objectReference: {fileID: 0}
    - target: {fileID: 4134876018333934119, guid: 92ec71468190c4441a2ccde88d1bdad9, type: 3}
      propertyPath: m_LocalPosition.y
      value: 0
      objectReference: {fileID: 0}
    - target: {fileID: 4134876018333934119, guid: 92ec71468190c4441a2ccde88d1bdad9, type: 3}
      propertyPath: m_LocalPosition.z
      value: 0
      objectReference: {fileID: 0}
    - target: {fileID: 4134876018333934119, guid: 92ec71468190c4441a2ccde88d1bdad9, type: 3}
      propertyPath: m_LocalRotation.w
      value: 1
      objectReference: {fileID: 0}
    - target: {fileID: 4134876018333934119, guid: 92ec71468190c4441a2ccde88d1bdad9, type: 3}
      propertyPath: m_LocalRotation.x
      value: -0
      objectReference: {fileID: 0}
    - target: {fileID: 4134876018333934119, guid: 92ec71468190c4441a2ccde88d1bdad9, type: 3}
      propertyPath: m_LocalRotation.y
      value: -0
      objectReference: {fileID: 0}
    - target: {fileID: 4134876018333934119, guid: 92ec71468190c4441a2ccde88d1bdad9, type: 3}
      propertyPath: m_LocalRotation.z
      value: -0
      objectReference: {fileID: 0}
    - target: {fileID: 4134876018333934119, guid: 92ec71468190c4441a2ccde88d1bdad9, type: 3}
      propertyPath: m_AnchoredPosition.x
      value: 1.5
      objectReference: {fileID: 0}
    - target: {fileID: 4134876018333934119, guid: 92ec71468190c4441a2ccde88d1bdad9, type: 3}
      propertyPath: m_AnchoredPosition.y
      value: -1.5
      objectReference: {fileID: 0}
    - target: {fileID: 4134876018333934119, guid: 92ec71468190c4441a2ccde88d1bdad9, type: 3}
      propertyPath: m_LocalEulerAnglesHint.x
      value: 0
      objectReference: {fileID: 0}
    - target: {fileID: 4134876018333934119, guid: 92ec71468190c4441a2ccde88d1bdad9, type: 3}
      propertyPath: m_LocalEulerAnglesHint.y
      value: 0
      objectReference: {fileID: 0}
    - target: {fileID: 4134876018333934119, guid: 92ec71468190c4441a2ccde88d1bdad9, type: 3}
      propertyPath: m_LocalEulerAnglesHint.z
      value: 0
      objectReference: {fileID: 0}
    - target: {fileID: 4134876018436328723, guid: 92ec71468190c4441a2ccde88d1bdad9, type: 3}
      propertyPath: m_text
      value: 1
      objectReference: {fileID: 0}
    - target: {fileID: 4134876018436328723, guid: 92ec71468190c4441a2ccde88d1bdad9, type: 3}
      propertyPath: m_fontStyle
      value: 0
      objectReference: {fileID: 0}
    - target: {fileID: 4134876018436328723, guid: 92ec71468190c4441a2ccde88d1bdad9, type: 3}
      propertyPath: m_fontColor32.rgba
      value: 4294967295
      objectReference: {fileID: 0}
    m_RemovedComponents: []
    m_RemovedGameObjects: []
    m_AddedGameObjects: []
    m_AddedComponents: []
  m_SourcePrefab: {fileID: 100100000, guid: 92ec71468190c4441a2ccde88d1bdad9, type: 3}
--- !u!224 &1414116226636623869 stripped
RectTransform:
  m_CorrespondingSourceObject: {fileID: 4134876018333934119, guid: 92ec71468190c4441a2ccde88d1bdad9, type: 3}
  m_PrefabInstance: {fileID: 3097901378670546394}
  m_PrefabAsset: {fileID: 0}
--- !u!1001 &3278901347923194644
PrefabInstance:
  m_ObjectHideFlags: 0
  serializedVersion: 2
  m_Modification:
    serializedVersion: 3
    m_TransformParent: {fileID: 6471338919264333816}
    m_Modifications:
    - target: {fileID: 4134876018333934114, guid: 92ec71468190c4441a2ccde88d1bdad9, type: 3}
      propertyPath: m_Material
      value: 
      objectReference: {fileID: 0}
    - target: {fileID: 4134876018333934118, guid: 92ec71468190c4441a2ccde88d1bdad9, type: 3}
      propertyPath: m_Name
      value: KeyboardKey (4)
      objectReference: {fileID: 0}
    - target: {fileID: 4134876018333934119, guid: 92ec71468190c4441a2ccde88d1bdad9, type: 3}
      propertyPath: m_Pivot.x
      value: 0.5
      objectReference: {fileID: 0}
    - target: {fileID: 4134876018333934119, guid: 92ec71468190c4441a2ccde88d1bdad9, type: 3}
      propertyPath: m_Pivot.y
      value: 0.5
      objectReference: {fileID: 0}
    - target: {fileID: 4134876018333934119, guid: 92ec71468190c4441a2ccde88d1bdad9, type: 3}
      propertyPath: m_RootOrder
      value: 4
      objectReference: {fileID: 0}
    - target: {fileID: 4134876018333934119, guid: 92ec71468190c4441a2ccde88d1bdad9, type: 3}
      propertyPath: m_AnchorMax.x
      value: 0
      objectReference: {fileID: 0}
    - target: {fileID: 4134876018333934119, guid: 92ec71468190c4441a2ccde88d1bdad9, type: 3}
      propertyPath: m_AnchorMax.y
      value: 0
      objectReference: {fileID: 0}
    - target: {fileID: 4134876018333934119, guid: 92ec71468190c4441a2ccde88d1bdad9, type: 3}
      propertyPath: m_AnchorMin.x
      value: 0
      objectReference: {fileID: 0}
    - target: {fileID: 4134876018333934119, guid: 92ec71468190c4441a2ccde88d1bdad9, type: 3}
      propertyPath: m_AnchorMin.y
      value: 0
      objectReference: {fileID: 0}
    - target: {fileID: 4134876018333934119, guid: 92ec71468190c4441a2ccde88d1bdad9, type: 3}
      propertyPath: m_SizeDelta.x
      value: 3
      objectReference: {fileID: 0}
    - target: {fileID: 4134876018333934119, guid: 92ec71468190c4441a2ccde88d1bdad9, type: 3}
      propertyPath: m_SizeDelta.y
      value: 3
      objectReference: {fileID: 0}
    - target: {fileID: 4134876018333934119, guid: 92ec71468190c4441a2ccde88d1bdad9, type: 3}
      propertyPath: m_LocalPosition.x
      value: 0
      objectReference: {fileID: 0}
    - target: {fileID: 4134876018333934119, guid: 92ec71468190c4441a2ccde88d1bdad9, type: 3}
      propertyPath: m_LocalPosition.y
      value: 0
      objectReference: {fileID: 0}
    - target: {fileID: 4134876018333934119, guid: 92ec71468190c4441a2ccde88d1bdad9, type: 3}
      propertyPath: m_LocalPosition.z
      value: 0
      objectReference: {fileID: 0}
    - target: {fileID: 4134876018333934119, guid: 92ec71468190c4441a2ccde88d1bdad9, type: 3}
      propertyPath: m_LocalRotation.w
      value: 1
      objectReference: {fileID: 0}
    - target: {fileID: 4134876018333934119, guid: 92ec71468190c4441a2ccde88d1bdad9, type: 3}
      propertyPath: m_LocalRotation.x
      value: -0
      objectReference: {fileID: 0}
    - target: {fileID: 4134876018333934119, guid: 92ec71468190c4441a2ccde88d1bdad9, type: 3}
      propertyPath: m_LocalRotation.y
      value: -0
      objectReference: {fileID: 0}
    - target: {fileID: 4134876018333934119, guid: 92ec71468190c4441a2ccde88d1bdad9, type: 3}
      propertyPath: m_LocalRotation.z
      value: -0
      objectReference: {fileID: 0}
    - target: {fileID: 4134876018333934119, guid: 92ec71468190c4441a2ccde88d1bdad9, type: 3}
      propertyPath: m_AnchoredPosition.x
      value: 0
      objectReference: {fileID: 0}
    - target: {fileID: 4134876018333934119, guid: 92ec71468190c4441a2ccde88d1bdad9, type: 3}
      propertyPath: m_AnchoredPosition.y
      value: 0
      objectReference: {fileID: 0}
    - target: {fileID: 4134876018333934119, guid: 92ec71468190c4441a2ccde88d1bdad9, type: 3}
      propertyPath: m_LocalEulerAnglesHint.x
      value: 0
      objectReference: {fileID: 0}
    - target: {fileID: 4134876018333934119, guid: 92ec71468190c4441a2ccde88d1bdad9, type: 3}
      propertyPath: m_LocalEulerAnglesHint.y
      value: 0
      objectReference: {fileID: 0}
    - target: {fileID: 4134876018333934119, guid: 92ec71468190c4441a2ccde88d1bdad9, type: 3}
      propertyPath: m_LocalEulerAnglesHint.z
      value: 0
      objectReference: {fileID: 0}
    - target: {fileID: 4134876018436328723, guid: 92ec71468190c4441a2ccde88d1bdad9, type: 3}
      propertyPath: m_text
      value: b
      objectReference: {fileID: 0}
    - target: {fileID: 4134876018436328723, guid: 92ec71468190c4441a2ccde88d1bdad9, type: 3}
      propertyPath: m_fontStyle
      value: 0
      objectReference: {fileID: 0}
    - target: {fileID: 4134876018436328723, guid: 92ec71468190c4441a2ccde88d1bdad9, type: 3}
      propertyPath: m_fontColor32.rgba
      value: 4294967295
      objectReference: {fileID: 0}
    m_RemovedComponents: []
    m_RemovedGameObjects: []
    m_AddedGameObjects: []
    m_AddedComponents: []
  m_SourcePrefab: {fileID: 100100000, guid: 92ec71468190c4441a2ccde88d1bdad9, type: 3}
--- !u!224 &1505038675720900915 stripped
RectTransform:
  m_CorrespondingSourceObject: {fileID: 4134876018333934119, guid: 92ec71468190c4441a2ccde88d1bdad9, type: 3}
  m_PrefabInstance: {fileID: 3278901347923194644}
  m_PrefabAsset: {fileID: 0}
--- !u!1001 &3408236025515789861
PrefabInstance:
  m_ObjectHideFlags: 0
  serializedVersion: 2
  m_Modification:
    serializedVersion: 3
    m_TransformParent: {fileID: 6471338919264333816}
    m_Modifications:
    - target: {fileID: 4134876018333934114, guid: 92ec71468190c4441a2ccde88d1bdad9, type: 3}
      propertyPath: m_Material
      value: 
      objectReference: {fileID: 0}
    - target: {fileID: 4134876018333934118, guid: 92ec71468190c4441a2ccde88d1bdad9, type: 3}
      propertyPath: m_Name
      value: KeyboardKey (2)
      objectReference: {fileID: 0}
    - target: {fileID: 4134876018333934119, guid: 92ec71468190c4441a2ccde88d1bdad9, type: 3}
      propertyPath: m_Pivot.x
      value: 0.5
      objectReference: {fileID: 0}
    - target: {fileID: 4134876018333934119, guid: 92ec71468190c4441a2ccde88d1bdad9, type: 3}
      propertyPath: m_Pivot.y
      value: 0.5
      objectReference: {fileID: 0}
    - target: {fileID: 4134876018333934119, guid: 92ec71468190c4441a2ccde88d1bdad9, type: 3}
      propertyPath: m_RootOrder
      value: 2
      objectReference: {fileID: 0}
    - target: {fileID: 4134876018333934119, guid: 92ec71468190c4441a2ccde88d1bdad9, type: 3}
      propertyPath: m_AnchorMax.x
      value: 0
      objectReference: {fileID: 0}
    - target: {fileID: 4134876018333934119, guid: 92ec71468190c4441a2ccde88d1bdad9, type: 3}
      propertyPath: m_AnchorMax.y
      value: 0
      objectReference: {fileID: 0}
    - target: {fileID: 4134876018333934119, guid: 92ec71468190c4441a2ccde88d1bdad9, type: 3}
      propertyPath: m_AnchorMin.x
      value: 0
      objectReference: {fileID: 0}
    - target: {fileID: 4134876018333934119, guid: 92ec71468190c4441a2ccde88d1bdad9, type: 3}
      propertyPath: m_AnchorMin.y
      value: 0
      objectReference: {fileID: 0}
    - target: {fileID: 4134876018333934119, guid: 92ec71468190c4441a2ccde88d1bdad9, type: 3}
      propertyPath: m_SizeDelta.x
      value: 3
      objectReference: {fileID: 0}
    - target: {fileID: 4134876018333934119, guid: 92ec71468190c4441a2ccde88d1bdad9, type: 3}
      propertyPath: m_SizeDelta.y
      value: 3
      objectReference: {fileID: 0}
    - target: {fileID: 4134876018333934119, guid: 92ec71468190c4441a2ccde88d1bdad9, type: 3}
      propertyPath: m_LocalPosition.x
      value: 0
      objectReference: {fileID: 0}
    - target: {fileID: 4134876018333934119, guid: 92ec71468190c4441a2ccde88d1bdad9, type: 3}
      propertyPath: m_LocalPosition.y
      value: 0
      objectReference: {fileID: 0}
    - target: {fileID: 4134876018333934119, guid: 92ec71468190c4441a2ccde88d1bdad9, type: 3}
      propertyPath: m_LocalPosition.z
      value: 0
      objectReference: {fileID: 0}
    - target: {fileID: 4134876018333934119, guid: 92ec71468190c4441a2ccde88d1bdad9, type: 3}
      propertyPath: m_LocalRotation.w
      value: 1
      objectReference: {fileID: 0}
    - target: {fileID: 4134876018333934119, guid: 92ec71468190c4441a2ccde88d1bdad9, type: 3}
      propertyPath: m_LocalRotation.x
      value: -0
      objectReference: {fileID: 0}
    - target: {fileID: 4134876018333934119, guid: 92ec71468190c4441a2ccde88d1bdad9, type: 3}
      propertyPath: m_LocalRotation.y
      value: -0
      objectReference: {fileID: 0}
    - target: {fileID: 4134876018333934119, guid: 92ec71468190c4441a2ccde88d1bdad9, type: 3}
      propertyPath: m_LocalRotation.z
      value: -0
      objectReference: {fileID: 0}
    - target: {fileID: 4134876018333934119, guid: 92ec71468190c4441a2ccde88d1bdad9, type: 3}
      propertyPath: m_AnchoredPosition.x
      value: 0
      objectReference: {fileID: 0}
    - target: {fileID: 4134876018333934119, guid: 92ec71468190c4441a2ccde88d1bdad9, type: 3}
      propertyPath: m_AnchoredPosition.y
      value: 0
      objectReference: {fileID: 0}
    - target: {fileID: 4134876018333934119, guid: 92ec71468190c4441a2ccde88d1bdad9, type: 3}
      propertyPath: m_LocalEulerAnglesHint.x
      value: 0
      objectReference: {fileID: 0}
    - target: {fileID: 4134876018333934119, guid: 92ec71468190c4441a2ccde88d1bdad9, type: 3}
      propertyPath: m_LocalEulerAnglesHint.y
      value: 0
      objectReference: {fileID: 0}
    - target: {fileID: 4134876018333934119, guid: 92ec71468190c4441a2ccde88d1bdad9, type: 3}
      propertyPath: m_LocalEulerAnglesHint.z
      value: 0
      objectReference: {fileID: 0}
    - target: {fileID: 4134876018436328723, guid: 92ec71468190c4441a2ccde88d1bdad9, type: 3}
      propertyPath: m_text
      value: c
      objectReference: {fileID: 0}
    - target: {fileID: 4134876018436328723, guid: 92ec71468190c4441a2ccde88d1bdad9, type: 3}
      propertyPath: m_fontStyle
      value: 0
      objectReference: {fileID: 0}
    - target: {fileID: 4134876018436328723, guid: 92ec71468190c4441a2ccde88d1bdad9, type: 3}
      propertyPath: m_fontColor32.rgba
      value: 4294967295
      objectReference: {fileID: 0}
    m_RemovedComponents: []
    m_RemovedGameObjects: []
    m_AddedGameObjects: []
    m_AddedComponents: []
  m_SourcePrefab: {fileID: 100100000, guid: 92ec71468190c4441a2ccde88d1bdad9, type: 3}
--- !u!224 &1598350498281139202 stripped
RectTransform:
  m_CorrespondingSourceObject: {fileID: 4134876018333934119, guid: 92ec71468190c4441a2ccde88d1bdad9, type: 3}
  m_PrefabInstance: {fileID: 3408236025515789861}
  m_PrefabAsset: {fileID: 0}
--- !u!1001 &3531634457011830722
PrefabInstance:
  m_ObjectHideFlags: 0
  serializedVersion: 2
  m_Modification:
    serializedVersion: 3
    m_TransformParent: {fileID: 8703415000077144950}
    m_Modifications:
    - target: {fileID: 4134876018333934114, guid: 92ec71468190c4441a2ccde88d1bdad9, type: 3}
      propertyPath: m_Material
      value: 
      objectReference: {fileID: 0}
    - target: {fileID: 4134876018333934118, guid: 92ec71468190c4441a2ccde88d1bdad9, type: 3}
      propertyPath: m_Name
      value: KeyboardKey (3)
      objectReference: {fileID: 0}
    - target: {fileID: 4134876018333934119, guid: 92ec71468190c4441a2ccde88d1bdad9, type: 3}
      propertyPath: m_Pivot.x
      value: 0.5
      objectReference: {fileID: 0}
    - target: {fileID: 4134876018333934119, guid: 92ec71468190c4441a2ccde88d1bdad9, type: 3}
      propertyPath: m_Pivot.y
      value: 0.5
      objectReference: {fileID: 0}
    - target: {fileID: 4134876018333934119, guid: 92ec71468190c4441a2ccde88d1bdad9, type: 3}
      propertyPath: m_RootOrder
      value: 3
      objectReference: {fileID: 0}
    - target: {fileID: 4134876018333934119, guid: 92ec71468190c4441a2ccde88d1bdad9, type: 3}
      propertyPath: m_AnchorMax.x
      value: 0
      objectReference: {fileID: 0}
    - target: {fileID: 4134876018333934119, guid: 92ec71468190c4441a2ccde88d1bdad9, type: 3}
      propertyPath: m_AnchorMax.y
      value: 0
      objectReference: {fileID: 0}
    - target: {fileID: 4134876018333934119, guid: 92ec71468190c4441a2ccde88d1bdad9, type: 3}
      propertyPath: m_AnchorMin.x
      value: 0
      objectReference: {fileID: 0}
    - target: {fileID: 4134876018333934119, guid: 92ec71468190c4441a2ccde88d1bdad9, type: 3}
      propertyPath: m_AnchorMin.y
      value: 0
      objectReference: {fileID: 0}
    - target: {fileID: 4134876018333934119, guid: 92ec71468190c4441a2ccde88d1bdad9, type: 3}
      propertyPath: m_SizeDelta.x
      value: 3
      objectReference: {fileID: 0}
    - target: {fileID: 4134876018333934119, guid: 92ec71468190c4441a2ccde88d1bdad9, type: 3}
      propertyPath: m_SizeDelta.y
      value: 3
      objectReference: {fileID: 0}
    - target: {fileID: 4134876018333934119, guid: 92ec71468190c4441a2ccde88d1bdad9, type: 3}
      propertyPath: m_LocalPosition.x
      value: 0
      objectReference: {fileID: 0}
    - target: {fileID: 4134876018333934119, guid: 92ec71468190c4441a2ccde88d1bdad9, type: 3}
      propertyPath: m_LocalPosition.y
      value: 0
      objectReference: {fileID: 0}
    - target: {fileID: 4134876018333934119, guid: 92ec71468190c4441a2ccde88d1bdad9, type: 3}
      propertyPath: m_LocalPosition.z
      value: 0.00014025718
      objectReference: {fileID: 0}
    - target: {fileID: 4134876018333934119, guid: 92ec71468190c4441a2ccde88d1bdad9, type: 3}
      propertyPath: m_LocalRotation.w
      value: 1
      objectReference: {fileID: 0}
    - target: {fileID: 4134876018333934119, guid: 92ec71468190c4441a2ccde88d1bdad9, type: 3}
      propertyPath: m_LocalRotation.x
      value: -0
      objectReference: {fileID: 0}
    - target: {fileID: 4134876018333934119, guid: 92ec71468190c4441a2ccde88d1bdad9, type: 3}
      propertyPath: m_LocalRotation.y
      value: -0
      objectReference: {fileID: 0}
    - target: {fileID: 4134876018333934119, guid: 92ec71468190c4441a2ccde88d1bdad9, type: 3}
      propertyPath: m_LocalRotation.z
      value: -0
      objectReference: {fileID: 0}
    - target: {fileID: 4134876018333934119, guid: 92ec71468190c4441a2ccde88d1bdad9, type: 3}
      propertyPath: m_AnchoredPosition.x
      value: 0
      objectReference: {fileID: 0}
    - target: {fileID: 4134876018333934119, guid: 92ec71468190c4441a2ccde88d1bdad9, type: 3}
      propertyPath: m_AnchoredPosition.y
      value: 0
      objectReference: {fileID: 0}
    - target: {fileID: 4134876018333934119, guid: 92ec71468190c4441a2ccde88d1bdad9, type: 3}
      propertyPath: m_LocalEulerAnglesHint.x
      value: 0
      objectReference: {fileID: 0}
    - target: {fileID: 4134876018333934119, guid: 92ec71468190c4441a2ccde88d1bdad9, type: 3}
      propertyPath: m_LocalEulerAnglesHint.y
      value: 0
      objectReference: {fileID: 0}
    - target: {fileID: 4134876018333934119, guid: 92ec71468190c4441a2ccde88d1bdad9, type: 3}
      propertyPath: m_LocalEulerAnglesHint.z
      value: 0
      objectReference: {fileID: 0}
    - target: {fileID: 4134876018436328723, guid: 92ec71468190c4441a2ccde88d1bdad9, type: 3}
      propertyPath: m_text
      value: 4
      objectReference: {fileID: 0}
    - target: {fileID: 4134876018436328723, guid: 92ec71468190c4441a2ccde88d1bdad9, type: 3}
      propertyPath: m_fontStyle
      value: 0
      objectReference: {fileID: 0}
    - target: {fileID: 4134876018436328723, guid: 92ec71468190c4441a2ccde88d1bdad9, type: 3}
      propertyPath: m_fontColor32.rgba
      value: 4294967295
      objectReference: {fileID: 0}
    m_RemovedComponents: []
    m_RemovedGameObjects: []
    m_AddedGameObjects: []
    m_AddedComponents: []
  m_SourcePrefab: {fileID: 100100000, guid: 92ec71468190c4441a2ccde88d1bdad9, type: 3}
--- !u!224 &603734168323186149 stripped
RectTransform:
  m_CorrespondingSourceObject: {fileID: 4134876018333934119, guid: 92ec71468190c4441a2ccde88d1bdad9, type: 3}
  m_PrefabInstance: {fileID: 3531634457011830722}
  m_PrefabAsset: {fileID: 0}
--- !u!1001 &3539468442950204929
PrefabInstance:
  m_ObjectHideFlags: 0
  serializedVersion: 2
  m_Modification:
    serializedVersion: 3
    m_TransformParent: {fileID: 8451350456460832056}
    m_Modifications:
    - target: {fileID: 4134876018333934114, guid: 92ec71468190c4441a2ccde88d1bdad9, type: 3}
      propertyPath: m_Material
      value: 
      objectReference: {fileID: 0}
    - target: {fileID: 4134876018333934118, guid: 92ec71468190c4441a2ccde88d1bdad9, type: 3}
      propertyPath: m_Name
      value: KeyboardKey (5)
      objectReference: {fileID: 0}
    - target: {fileID: 4134876018333934119, guid: 92ec71468190c4441a2ccde88d1bdad9, type: 3}
      propertyPath: m_Pivot.x
      value: 0.5
      objectReference: {fileID: 0}
    - target: {fileID: 4134876018333934119, guid: 92ec71468190c4441a2ccde88d1bdad9, type: 3}
      propertyPath: m_Pivot.y
      value: 0.5
      objectReference: {fileID: 0}
    - target: {fileID: 4134876018333934119, guid: 92ec71468190c4441a2ccde88d1bdad9, type: 3}
      propertyPath: m_RootOrder
      value: 5
      objectReference: {fileID: 0}
    - target: {fileID: 4134876018333934119, guid: 92ec71468190c4441a2ccde88d1bdad9, type: 3}
      propertyPath: m_AnchorMax.x
      value: 0
      objectReference: {fileID: 0}
    - target: {fileID: 4134876018333934119, guid: 92ec71468190c4441a2ccde88d1bdad9, type: 3}
      propertyPath: m_AnchorMax.y
      value: 0
      objectReference: {fileID: 0}
    - target: {fileID: 4134876018333934119, guid: 92ec71468190c4441a2ccde88d1bdad9, type: 3}
      propertyPath: m_AnchorMin.x
      value: 0
      objectReference: {fileID: 0}
    - target: {fileID: 4134876018333934119, guid: 92ec71468190c4441a2ccde88d1bdad9, type: 3}
      propertyPath: m_AnchorMin.y
      value: 0
      objectReference: {fileID: 0}
    - target: {fileID: 4134876018333934119, guid: 92ec71468190c4441a2ccde88d1bdad9, type: 3}
      propertyPath: m_SizeDelta.x
      value: 3
      objectReference: {fileID: 0}
    - target: {fileID: 4134876018333934119, guid: 92ec71468190c4441a2ccde88d1bdad9, type: 3}
      propertyPath: m_SizeDelta.y
      value: 3
      objectReference: {fileID: 0}
    - target: {fileID: 4134876018333934119, guid: 92ec71468190c4441a2ccde88d1bdad9, type: 3}
      propertyPath: m_LocalPosition.x
      value: 0
      objectReference: {fileID: 0}
    - target: {fileID: 4134876018333934119, guid: 92ec71468190c4441a2ccde88d1bdad9, type: 3}
      propertyPath: m_LocalPosition.y
      value: 0
      objectReference: {fileID: 0}
    - target: {fileID: 4134876018333934119, guid: 92ec71468190c4441a2ccde88d1bdad9, type: 3}
      propertyPath: m_LocalPosition.z
      value: 0
      objectReference: {fileID: 0}
    - target: {fileID: 4134876018333934119, guid: 92ec71468190c4441a2ccde88d1bdad9, type: 3}
      propertyPath: m_LocalRotation.w
      value: 1
      objectReference: {fileID: 0}
    - target: {fileID: 4134876018333934119, guid: 92ec71468190c4441a2ccde88d1bdad9, type: 3}
      propertyPath: m_LocalRotation.x
      value: -0
      objectReference: {fileID: 0}
    - target: {fileID: 4134876018333934119, guid: 92ec71468190c4441a2ccde88d1bdad9, type: 3}
      propertyPath: m_LocalRotation.y
      value: -0
      objectReference: {fileID: 0}
    - target: {fileID: 4134876018333934119, guid: 92ec71468190c4441a2ccde88d1bdad9, type: 3}
      propertyPath: m_LocalRotation.z
      value: -0
      objectReference: {fileID: 0}
    - target: {fileID: 4134876018333934119, guid: 92ec71468190c4441a2ccde88d1bdad9, type: 3}
      propertyPath: m_AnchoredPosition.x
      value: 0
      objectReference: {fileID: 0}
    - target: {fileID: 4134876018333934119, guid: 92ec71468190c4441a2ccde88d1bdad9, type: 3}
      propertyPath: m_AnchoredPosition.y
      value: 0
      objectReference: {fileID: 0}
    - target: {fileID: 4134876018333934119, guid: 92ec71468190c4441a2ccde88d1bdad9, type: 3}
      propertyPath: m_LocalEulerAnglesHint.x
      value: 0
      objectReference: {fileID: 0}
    - target: {fileID: 4134876018333934119, guid: 92ec71468190c4441a2ccde88d1bdad9, type: 3}
      propertyPath: m_LocalEulerAnglesHint.y
      value: 0
      objectReference: {fileID: 0}
    - target: {fileID: 4134876018333934119, guid: 92ec71468190c4441a2ccde88d1bdad9, type: 3}
      propertyPath: m_LocalEulerAnglesHint.z
      value: 0
      objectReference: {fileID: 0}
    - target: {fileID: 4134876018436328723, guid: 92ec71468190c4441a2ccde88d1bdad9, type: 3}
      propertyPath: m_text
      value: y
      objectReference: {fileID: 0}
    - target: {fileID: 4134876018436328723, guid: 92ec71468190c4441a2ccde88d1bdad9, type: 3}
      propertyPath: m_fontStyle
      value: 0
      objectReference: {fileID: 0}
    - target: {fileID: 4134876018436328723, guid: 92ec71468190c4441a2ccde88d1bdad9, type: 3}
      propertyPath: m_fontColor32.rgba
      value: 4294967295
      objectReference: {fileID: 0}
    m_RemovedComponents: []
    m_RemovedGameObjects: []
    m_AddedGameObjects: []
    m_AddedComponents: []
  m_SourcePrefab: {fileID: 100100000, guid: 92ec71468190c4441a2ccde88d1bdad9, type: 3}
--- !u!224 &611557296686963750 stripped
RectTransform:
  m_CorrespondingSourceObject: {fileID: 4134876018333934119, guid: 92ec71468190c4441a2ccde88d1bdad9, type: 3}
  m_PrefabInstance: {fileID: 3539468442950204929}
  m_PrefabAsset: {fileID: 0}
--- !u!1001 &3564861974133057089
PrefabInstance:
  m_ObjectHideFlags: 0
  serializedVersion: 2
  m_Modification:
    serializedVersion: 3
    m_TransformParent: {fileID: 8451350456460832056}
    m_Modifications:
    - target: {fileID: 4134876018333934114, guid: 92ec71468190c4441a2ccde88d1bdad9, type: 3}
      propertyPath: m_Material
      value: 
      objectReference: {fileID: 0}
    - target: {fileID: 4134876018333934118, guid: 92ec71468190c4441a2ccde88d1bdad9, type: 3}
      propertyPath: m_Name
      value: KeyboardKey (1)
      objectReference: {fileID: 0}
    - target: {fileID: 4134876018333934119, guid: 92ec71468190c4441a2ccde88d1bdad9, type: 3}
      propertyPath: m_Pivot.x
      value: 0.5
      objectReference: {fileID: 0}
    - target: {fileID: 4134876018333934119, guid: 92ec71468190c4441a2ccde88d1bdad9, type: 3}
      propertyPath: m_Pivot.y
      value: 0.5
      objectReference: {fileID: 0}
    - target: {fileID: 4134876018333934119, guid: 92ec71468190c4441a2ccde88d1bdad9, type: 3}
      propertyPath: m_RootOrder
      value: 1
      objectReference: {fileID: 0}
    - target: {fileID: 4134876018333934119, guid: 92ec71468190c4441a2ccde88d1bdad9, type: 3}
      propertyPath: m_AnchorMax.x
      value: 0
      objectReference: {fileID: 0}
    - target: {fileID: 4134876018333934119, guid: 92ec71468190c4441a2ccde88d1bdad9, type: 3}
      propertyPath: m_AnchorMax.y
      value: 0
      objectReference: {fileID: 0}
    - target: {fileID: 4134876018333934119, guid: 92ec71468190c4441a2ccde88d1bdad9, type: 3}
      propertyPath: m_AnchorMin.x
      value: 0
      objectReference: {fileID: 0}
    - target: {fileID: 4134876018333934119, guid: 92ec71468190c4441a2ccde88d1bdad9, type: 3}
      propertyPath: m_AnchorMin.y
      value: 0
      objectReference: {fileID: 0}
    - target: {fileID: 4134876018333934119, guid: 92ec71468190c4441a2ccde88d1bdad9, type: 3}
      propertyPath: m_SizeDelta.x
      value: 3
      objectReference: {fileID: 0}
    - target: {fileID: 4134876018333934119, guid: 92ec71468190c4441a2ccde88d1bdad9, type: 3}
      propertyPath: m_SizeDelta.y
      value: 3
      objectReference: {fileID: 0}
    - target: {fileID: 4134876018333934119, guid: 92ec71468190c4441a2ccde88d1bdad9, type: 3}
      propertyPath: m_LocalPosition.x
      value: 0
      objectReference: {fileID: 0}
    - target: {fileID: 4134876018333934119, guid: 92ec71468190c4441a2ccde88d1bdad9, type: 3}
      propertyPath: m_LocalPosition.y
      value: 0
      objectReference: {fileID: 0}
    - target: {fileID: 4134876018333934119, guid: 92ec71468190c4441a2ccde88d1bdad9, type: 3}
      propertyPath: m_LocalPosition.z
      value: 0
      objectReference: {fileID: 0}
    - target: {fileID: 4134876018333934119, guid: 92ec71468190c4441a2ccde88d1bdad9, type: 3}
      propertyPath: m_LocalRotation.w
      value: 1
      objectReference: {fileID: 0}
    - target: {fileID: 4134876018333934119, guid: 92ec71468190c4441a2ccde88d1bdad9, type: 3}
      propertyPath: m_LocalRotation.x
      value: -0
      objectReference: {fileID: 0}
    - target: {fileID: 4134876018333934119, guid: 92ec71468190c4441a2ccde88d1bdad9, type: 3}
      propertyPath: m_LocalRotation.y
      value: -0
      objectReference: {fileID: 0}
    - target: {fileID: 4134876018333934119, guid: 92ec71468190c4441a2ccde88d1bdad9, type: 3}
      propertyPath: m_LocalRotation.z
      value: -0
      objectReference: {fileID: 0}
    - target: {fileID: 4134876018333934119, guid: 92ec71468190c4441a2ccde88d1bdad9, type: 3}
      propertyPath: m_AnchoredPosition.x
      value: 0
      objectReference: {fileID: 0}
    - target: {fileID: 4134876018333934119, guid: 92ec71468190c4441a2ccde88d1bdad9, type: 3}
      propertyPath: m_AnchoredPosition.y
      value: 0
      objectReference: {fileID: 0}
    - target: {fileID: 4134876018333934119, guid: 92ec71468190c4441a2ccde88d1bdad9, type: 3}
      propertyPath: m_LocalEulerAnglesHint.x
      value: 0
      objectReference: {fileID: 0}
    - target: {fileID: 4134876018333934119, guid: 92ec71468190c4441a2ccde88d1bdad9, type: 3}
      propertyPath: m_LocalEulerAnglesHint.y
      value: 0
      objectReference: {fileID: 0}
    - target: {fileID: 4134876018333934119, guid: 92ec71468190c4441a2ccde88d1bdad9, type: 3}
      propertyPath: m_LocalEulerAnglesHint.z
      value: 0
      objectReference: {fileID: 0}
    - target: {fileID: 4134876018436328723, guid: 92ec71468190c4441a2ccde88d1bdad9, type: 3}
      propertyPath: m_text
      value: w
      objectReference: {fileID: 0}
    - target: {fileID: 4134876018436328723, guid: 92ec71468190c4441a2ccde88d1bdad9, type: 3}
      propertyPath: m_fontStyle
      value: 0
      objectReference: {fileID: 0}
    - target: {fileID: 4134876018436328723, guid: 92ec71468190c4441a2ccde88d1bdad9, type: 3}
      propertyPath: m_fontColor32.rgba
      value: 4294967295
      objectReference: {fileID: 0}
    m_RemovedComponents: []
    m_RemovedGameObjects: []
    m_AddedGameObjects: []
    m_AddedComponents: []
  m_SourcePrefab: {fileID: 100100000, guid: 92ec71468190c4441a2ccde88d1bdad9, type: 3}
--- !u!224 &584035044141352038 stripped
RectTransform:
  m_CorrespondingSourceObject: {fileID: 4134876018333934119, guid: 92ec71468190c4441a2ccde88d1bdad9, type: 3}
  m_PrefabInstance: {fileID: 3564861974133057089}
  m_PrefabAsset: {fileID: 0}
--- !u!1001 &4560627737163868423
PrefabInstance:
  m_ObjectHideFlags: 0
  serializedVersion: 2
  m_Modification:
    serializedVersion: 3
    m_TransformParent: {fileID: 8451350456460832056}
    m_Modifications:
    - target: {fileID: 4134876018333934114, guid: 92ec71468190c4441a2ccde88d1bdad9, type: 3}
      propertyPath: m_Material
      value: 
      objectReference: {fileID: 0}
    - target: {fileID: 4134876018333934118, guid: 92ec71468190c4441a2ccde88d1bdad9, type: 3}
      propertyPath: m_Name
      value: KeyboardKey (9)
      objectReference: {fileID: 0}
    - target: {fileID: 4134876018333934119, guid: 92ec71468190c4441a2ccde88d1bdad9, type: 3}
      propertyPath: m_Pivot.x
      value: 0.5
      objectReference: {fileID: 0}
    - target: {fileID: 4134876018333934119, guid: 92ec71468190c4441a2ccde88d1bdad9, type: 3}
      propertyPath: m_Pivot.y
      value: 0.5
      objectReference: {fileID: 0}
    - target: {fileID: 4134876018333934119, guid: 92ec71468190c4441a2ccde88d1bdad9, type: 3}
      propertyPath: m_RootOrder
      value: 9
      objectReference: {fileID: 0}
    - target: {fileID: 4134876018333934119, guid: 92ec71468190c4441a2ccde88d1bdad9, type: 3}
      propertyPath: m_AnchorMax.x
      value: 0
      objectReference: {fileID: 0}
    - target: {fileID: 4134876018333934119, guid: 92ec71468190c4441a2ccde88d1bdad9, type: 3}
      propertyPath: m_AnchorMax.y
      value: 0
      objectReference: {fileID: 0}
    - target: {fileID: 4134876018333934119, guid: 92ec71468190c4441a2ccde88d1bdad9, type: 3}
      propertyPath: m_AnchorMin.x
      value: 0
      objectReference: {fileID: 0}
    - target: {fileID: 4134876018333934119, guid: 92ec71468190c4441a2ccde88d1bdad9, type: 3}
      propertyPath: m_AnchorMin.y
      value: 0
      objectReference: {fileID: 0}
    - target: {fileID: 4134876018333934119, guid: 92ec71468190c4441a2ccde88d1bdad9, type: 3}
      propertyPath: m_SizeDelta.x
      value: 3
      objectReference: {fileID: 0}
    - target: {fileID: 4134876018333934119, guid: 92ec71468190c4441a2ccde88d1bdad9, type: 3}
      propertyPath: m_SizeDelta.y
      value: 3
      objectReference: {fileID: 0}
    - target: {fileID: 4134876018333934119, guid: 92ec71468190c4441a2ccde88d1bdad9, type: 3}
      propertyPath: m_LocalPosition.x
      value: 0
      objectReference: {fileID: 0}
    - target: {fileID: 4134876018333934119, guid: 92ec71468190c4441a2ccde88d1bdad9, type: 3}
      propertyPath: m_LocalPosition.y
      value: 0
      objectReference: {fileID: 0}
    - target: {fileID: 4134876018333934119, guid: 92ec71468190c4441a2ccde88d1bdad9, type: 3}
      propertyPath: m_LocalPosition.z
      value: 0
      objectReference: {fileID: 0}
    - target: {fileID: 4134876018333934119, guid: 92ec71468190c4441a2ccde88d1bdad9, type: 3}
      propertyPath: m_LocalRotation.w
      value: 1
      objectReference: {fileID: 0}
    - target: {fileID: 4134876018333934119, guid: 92ec71468190c4441a2ccde88d1bdad9, type: 3}
      propertyPath: m_LocalRotation.x
      value: -0
      objectReference: {fileID: 0}
    - target: {fileID: 4134876018333934119, guid: 92ec71468190c4441a2ccde88d1bdad9, type: 3}
      propertyPath: m_LocalRotation.y
      value: -0
      objectReference: {fileID: 0}
    - target: {fileID: 4134876018333934119, guid: 92ec71468190c4441a2ccde88d1bdad9, type: 3}
      propertyPath: m_LocalRotation.z
      value: -0
      objectReference: {fileID: 0}
    - target: {fileID: 4134876018333934119, guid: 92ec71468190c4441a2ccde88d1bdad9, type: 3}
      propertyPath: m_AnchoredPosition.x
      value: 0
      objectReference: {fileID: 0}
    - target: {fileID: 4134876018333934119, guid: 92ec71468190c4441a2ccde88d1bdad9, type: 3}
      propertyPath: m_AnchoredPosition.y
      value: 0
      objectReference: {fileID: 0}
    - target: {fileID: 4134876018333934119, guid: 92ec71468190c4441a2ccde88d1bdad9, type: 3}
      propertyPath: m_LocalEulerAnglesHint.x
      value: 0
      objectReference: {fileID: 0}
    - target: {fileID: 4134876018333934119, guid: 92ec71468190c4441a2ccde88d1bdad9, type: 3}
      propertyPath: m_LocalEulerAnglesHint.y
      value: 0
      objectReference: {fileID: 0}
    - target: {fileID: 4134876018333934119, guid: 92ec71468190c4441a2ccde88d1bdad9, type: 3}
      propertyPath: m_LocalEulerAnglesHint.z
      value: 0
      objectReference: {fileID: 0}
    - target: {fileID: 4134876018436328723, guid: 92ec71468190c4441a2ccde88d1bdad9, type: 3}
      propertyPath: m_text
      value: p
      objectReference: {fileID: 0}
    - target: {fileID: 4134876018436328723, guid: 92ec71468190c4441a2ccde88d1bdad9, type: 3}
      propertyPath: m_fontStyle
      value: 0
      objectReference: {fileID: 0}
    - target: {fileID: 4134876018436328723, guid: 92ec71468190c4441a2ccde88d1bdad9, type: 3}
      propertyPath: m_fontColor32.rgba
      value: 4294967295
      objectReference: {fileID: 0}
    m_RemovedComponents: []
    m_RemovedGameObjects: []
    m_AddedGameObjects: []
    m_AddedComponents: []
  m_SourcePrefab: {fileID: 100100000, guid: 92ec71468190c4441a2ccde88d1bdad9, type: 3}
--- !u!224 &443777286569806624 stripped
RectTransform:
  m_CorrespondingSourceObject: {fileID: 4134876018333934119, guid: 92ec71468190c4441a2ccde88d1bdad9, type: 3}
  m_PrefabInstance: {fileID: 4560627737163868423}
  m_PrefabAsset: {fileID: 0}
--- !u!1001 &5100670370095045474
PrefabInstance:
  m_ObjectHideFlags: 0
  serializedVersion: 2
  m_Modification:
    serializedVersion: 3
    m_TransformParent: {fileID: 1093109860516003748}
    m_Modifications:
    - target: {fileID: 4134876018333934114, guid: 92ec71468190c4441a2ccde88d1bdad9, type: 3}
      propertyPath: m_Material
      value: 
      objectReference: {fileID: 0}
    - target: {fileID: 4134876018333934118, guid: 92ec71468190c4441a2ccde88d1bdad9, type: 3}
      propertyPath: m_Name
      value: KeyboardKey (1)
      objectReference: {fileID: 0}
    - target: {fileID: 4134876018333934119, guid: 92ec71468190c4441a2ccde88d1bdad9, type: 3}
      propertyPath: m_Pivot.x
      value: 0.5
      objectReference: {fileID: 0}
    - target: {fileID: 4134876018333934119, guid: 92ec71468190c4441a2ccde88d1bdad9, type: 3}
      propertyPath: m_Pivot.y
      value: 0.5
      objectReference: {fileID: 0}
    - target: {fileID: 4134876018333934119, guid: 92ec71468190c4441a2ccde88d1bdad9, type: 3}
      propertyPath: m_RootOrder
      value: 1
      objectReference: {fileID: 0}
    - target: {fileID: 4134876018333934119, guid: 92ec71468190c4441a2ccde88d1bdad9, type: 3}
      propertyPath: m_AnchorMax.x
      value: 0
      objectReference: {fileID: 0}
    - target: {fileID: 4134876018333934119, guid: 92ec71468190c4441a2ccde88d1bdad9, type: 3}
      propertyPath: m_AnchorMax.y
      value: 0
      objectReference: {fileID: 0}
    - target: {fileID: 4134876018333934119, guid: 92ec71468190c4441a2ccde88d1bdad9, type: 3}
      propertyPath: m_AnchorMin.x
      value: 0
      objectReference: {fileID: 0}
    - target: {fileID: 4134876018333934119, guid: 92ec71468190c4441a2ccde88d1bdad9, type: 3}
      propertyPath: m_AnchorMin.y
      value: 0
      objectReference: {fileID: 0}
    - target: {fileID: 4134876018333934119, guid: 92ec71468190c4441a2ccde88d1bdad9, type: 3}
      propertyPath: m_SizeDelta.x
      value: 3
      objectReference: {fileID: 0}
    - target: {fileID: 4134876018333934119, guid: 92ec71468190c4441a2ccde88d1bdad9, type: 3}
      propertyPath: m_SizeDelta.y
      value: 3
      objectReference: {fileID: 0}
    - target: {fileID: 4134876018333934119, guid: 92ec71468190c4441a2ccde88d1bdad9, type: 3}
      propertyPath: m_LocalPosition.x
      value: 0
      objectReference: {fileID: 0}
    - target: {fileID: 4134876018333934119, guid: 92ec71468190c4441a2ccde88d1bdad9, type: 3}
      propertyPath: m_LocalPosition.y
      value: 0
      objectReference: {fileID: 0}
    - target: {fileID: 4134876018333934119, guid: 92ec71468190c4441a2ccde88d1bdad9, type: 3}
      propertyPath: m_LocalPosition.z
      value: 0
      objectReference: {fileID: 0}
    - target: {fileID: 4134876018333934119, guid: 92ec71468190c4441a2ccde88d1bdad9, type: 3}
      propertyPath: m_LocalRotation.w
      value: 1
      objectReference: {fileID: 0}
    - target: {fileID: 4134876018333934119, guid: 92ec71468190c4441a2ccde88d1bdad9, type: 3}
      propertyPath: m_LocalRotation.x
      value: -0
      objectReference: {fileID: 0}
    - target: {fileID: 4134876018333934119, guid: 92ec71468190c4441a2ccde88d1bdad9, type: 3}
      propertyPath: m_LocalRotation.y
      value: -0
      objectReference: {fileID: 0}
    - target: {fileID: 4134876018333934119, guid: 92ec71468190c4441a2ccde88d1bdad9, type: 3}
      propertyPath: m_LocalRotation.z
      value: -0
      objectReference: {fileID: 0}
    - target: {fileID: 4134876018333934119, guid: 92ec71468190c4441a2ccde88d1bdad9, type: 3}
      propertyPath: m_AnchoredPosition.x
      value: 0
      objectReference: {fileID: 0}
    - target: {fileID: 4134876018333934119, guid: 92ec71468190c4441a2ccde88d1bdad9, type: 3}
      propertyPath: m_AnchoredPosition.y
      value: 0
      objectReference: {fileID: 0}
    - target: {fileID: 4134876018333934119, guid: 92ec71468190c4441a2ccde88d1bdad9, type: 3}
      propertyPath: m_LocalEulerAnglesHint.x
      value: 0
      objectReference: {fileID: 0}
    - target: {fileID: 4134876018333934119, guid: 92ec71468190c4441a2ccde88d1bdad9, type: 3}
      propertyPath: m_LocalEulerAnglesHint.y
      value: 0
      objectReference: {fileID: 0}
    - target: {fileID: 4134876018333934119, guid: 92ec71468190c4441a2ccde88d1bdad9, type: 3}
      propertyPath: m_LocalEulerAnglesHint.z
      value: 0
      objectReference: {fileID: 0}
    - target: {fileID: 4134876018436328723, guid: 92ec71468190c4441a2ccde88d1bdad9, type: 3}
      propertyPath: m_text
      value: s
      objectReference: {fileID: 0}
    - target: {fileID: 4134876018436328723, guid: 92ec71468190c4441a2ccde88d1bdad9, type: 3}
      propertyPath: m_fontStyle
      value: 0
      objectReference: {fileID: 0}
    - target: {fileID: 4134876018436328723, guid: 92ec71468190c4441a2ccde88d1bdad9, type: 3}
      propertyPath: m_fontColor32.rgba
      value: 4294967295
      objectReference: {fileID: 0}
    m_RemovedComponents: []
    m_RemovedGameObjects: []
    m_AddedGameObjects: []
    m_AddedComponents: []
  m_SourcePrefab: {fileID: 100100000, guid: 92ec71468190c4441a2ccde88d1bdad9, type: 3}
--- !u!224 &9199516455223392581 stripped
RectTransform:
  m_CorrespondingSourceObject: {fileID: 4134876018333934119, guid: 92ec71468190c4441a2ccde88d1bdad9, type: 3}
  m_PrefabInstance: {fileID: 5100670370095045474}
  m_PrefabAsset: {fileID: 0}
--- !u!1001 &5269051559551053342
PrefabInstance:
  m_ObjectHideFlags: 0
  serializedVersion: 2
  m_Modification:
    serializedVersion: 3
    m_TransformParent: {fileID: 6471338919264333816}
    m_Modifications:
    - target: {fileID: 4134876018333934114, guid: 92ec71468190c4441a2ccde88d1bdad9, type: 3}
      propertyPath: m_Material
      value: 
      objectReference: {fileID: 0}
    - target: {fileID: 4134876018333934118, guid: 92ec71468190c4441a2ccde88d1bdad9, type: 3}
      propertyPath: m_Name
      value: KeyboardKey (6)
      objectReference: {fileID: 0}
    - target: {fileID: 4134876018333934119, guid: 92ec71468190c4441a2ccde88d1bdad9, type: 3}
      propertyPath: m_Pivot.x
      value: 0.5
      objectReference: {fileID: 0}
    - target: {fileID: 4134876018333934119, guid: 92ec71468190c4441a2ccde88d1bdad9, type: 3}
      propertyPath: m_Pivot.y
      value: 0.5
      objectReference: {fileID: 0}
    - target: {fileID: 4134876018333934119, guid: 92ec71468190c4441a2ccde88d1bdad9, type: 3}
      propertyPath: m_RootOrder
      value: 6
      objectReference: {fileID: 0}
    - target: {fileID: 4134876018333934119, guid: 92ec71468190c4441a2ccde88d1bdad9, type: 3}
      propertyPath: m_AnchorMax.x
      value: 0
      objectReference: {fileID: 0}
    - target: {fileID: 4134876018333934119, guid: 92ec71468190c4441a2ccde88d1bdad9, type: 3}
      propertyPath: m_AnchorMax.y
      value: 0
      objectReference: {fileID: 0}
    - target: {fileID: 4134876018333934119, guid: 92ec71468190c4441a2ccde88d1bdad9, type: 3}
      propertyPath: m_AnchorMin.x
      value: 0
      objectReference: {fileID: 0}
    - target: {fileID: 4134876018333934119, guid: 92ec71468190c4441a2ccde88d1bdad9, type: 3}
      propertyPath: m_AnchorMin.y
      value: 0
      objectReference: {fileID: 0}
    - target: {fileID: 4134876018333934119, guid: 92ec71468190c4441a2ccde88d1bdad9, type: 3}
      propertyPath: m_SizeDelta.x
      value: 3
      objectReference: {fileID: 0}
    - target: {fileID: 4134876018333934119, guid: 92ec71468190c4441a2ccde88d1bdad9, type: 3}
      propertyPath: m_SizeDelta.y
      value: 3
      objectReference: {fileID: 0}
    - target: {fileID: 4134876018333934119, guid: 92ec71468190c4441a2ccde88d1bdad9, type: 3}
      propertyPath: m_LocalPosition.x
      value: 0
      objectReference: {fileID: 0}
    - target: {fileID: 4134876018333934119, guid: 92ec71468190c4441a2ccde88d1bdad9, type: 3}
      propertyPath: m_LocalPosition.y
      value: 0
      objectReference: {fileID: 0}
    - target: {fileID: 4134876018333934119, guid: 92ec71468190c4441a2ccde88d1bdad9, type: 3}
      propertyPath: m_LocalPosition.z
      value: 0
      objectReference: {fileID: 0}
    - target: {fileID: 4134876018333934119, guid: 92ec71468190c4441a2ccde88d1bdad9, type: 3}
      propertyPath: m_LocalRotation.w
      value: 1
      objectReference: {fileID: 0}
    - target: {fileID: 4134876018333934119, guid: 92ec71468190c4441a2ccde88d1bdad9, type: 3}
      propertyPath: m_LocalRotation.x
      value: -0
      objectReference: {fileID: 0}
    - target: {fileID: 4134876018333934119, guid: 92ec71468190c4441a2ccde88d1bdad9, type: 3}
      propertyPath: m_LocalRotation.y
      value: -0
      objectReference: {fileID: 0}
    - target: {fileID: 4134876018333934119, guid: 92ec71468190c4441a2ccde88d1bdad9, type: 3}
      propertyPath: m_LocalRotation.z
      value: -0
      objectReference: {fileID: 0}
    - target: {fileID: 4134876018333934119, guid: 92ec71468190c4441a2ccde88d1bdad9, type: 3}
      propertyPath: m_AnchoredPosition.x
      value: 0
      objectReference: {fileID: 0}
    - target: {fileID: 4134876018333934119, guid: 92ec71468190c4441a2ccde88d1bdad9, type: 3}
      propertyPath: m_AnchoredPosition.y
      value: 0
      objectReference: {fileID: 0}
    - target: {fileID: 4134876018333934119, guid: 92ec71468190c4441a2ccde88d1bdad9, type: 3}
      propertyPath: m_LocalEulerAnglesHint.x
      value: 0
      objectReference: {fileID: 0}
    - target: {fileID: 4134876018333934119, guid: 92ec71468190c4441a2ccde88d1bdad9, type: 3}
      propertyPath: m_LocalEulerAnglesHint.y
      value: 0
      objectReference: {fileID: 0}
    - target: {fileID: 4134876018333934119, guid: 92ec71468190c4441a2ccde88d1bdad9, type: 3}
      propertyPath: m_LocalEulerAnglesHint.z
      value: 0
      objectReference: {fileID: 0}
    - target: {fileID: 4134876018436328723, guid: 92ec71468190c4441a2ccde88d1bdad9, type: 3}
      propertyPath: m_text
      value: m
      objectReference: {fileID: 0}
    - target: {fileID: 4134876018436328723, guid: 92ec71468190c4441a2ccde88d1bdad9, type: 3}
      propertyPath: m_fontStyle
      value: 0
      objectReference: {fileID: 0}
    - target: {fileID: 4134876018436328723, guid: 92ec71468190c4441a2ccde88d1bdad9, type: 3}
      propertyPath: m_fontColor32.rgba
      value: 4294967295
      objectReference: {fileID: 0}
    m_RemovedComponents: []
    m_RemovedGameObjects: []
    m_AddedGameObjects: []
    m_AddedComponents: []
  m_SourcePrefab: {fileID: 100100000, guid: 92ec71468190c4441a2ccde88d1bdad9, type: 3}
--- !u!224 &8105751103759535161 stripped
RectTransform:
  m_CorrespondingSourceObject: {fileID: 4134876018333934119, guid: 92ec71468190c4441a2ccde88d1bdad9, type: 3}
  m_PrefabInstance: {fileID: 5269051559551053342}
  m_PrefabAsset: {fileID: 0}
--- !u!1001 &5308947721335696854
PrefabInstance:
  m_ObjectHideFlags: 0
  serializedVersion: 2
  m_Modification:
    serializedVersion: 3
    m_TransformParent: {fileID: 1093109860516003748}
    m_Modifications:
    - target: {fileID: 4134876018333934114, guid: 92ec71468190c4441a2ccde88d1bdad9, type: 3}
      propertyPath: m_Material
      value: 
      objectReference: {fileID: 0}
    - target: {fileID: 4134876018333934118, guid: 92ec71468190c4441a2ccde88d1bdad9, type: 3}
      propertyPath: m_Name
      value: KeyboardKey (2)
      objectReference: {fileID: 0}
    - target: {fileID: 4134876018333934119, guid: 92ec71468190c4441a2ccde88d1bdad9, type: 3}
      propertyPath: m_Pivot.x
      value: 0.5
      objectReference: {fileID: 0}
    - target: {fileID: 4134876018333934119, guid: 92ec71468190c4441a2ccde88d1bdad9, type: 3}
      propertyPath: m_Pivot.y
      value: 0.5
      objectReference: {fileID: 0}
    - target: {fileID: 4134876018333934119, guid: 92ec71468190c4441a2ccde88d1bdad9, type: 3}
      propertyPath: m_RootOrder
      value: 2
      objectReference: {fileID: 0}
    - target: {fileID: 4134876018333934119, guid: 92ec71468190c4441a2ccde88d1bdad9, type: 3}
      propertyPath: m_AnchorMax.x
      value: 0
      objectReference: {fileID: 0}
    - target: {fileID: 4134876018333934119, guid: 92ec71468190c4441a2ccde88d1bdad9, type: 3}
      propertyPath: m_AnchorMax.y
      value: 0
      objectReference: {fileID: 0}
    - target: {fileID: 4134876018333934119, guid: 92ec71468190c4441a2ccde88d1bdad9, type: 3}
      propertyPath: m_AnchorMin.x
      value: 0
      objectReference: {fileID: 0}
    - target: {fileID: 4134876018333934119, guid: 92ec71468190c4441a2ccde88d1bdad9, type: 3}
      propertyPath: m_AnchorMin.y
      value: 0
      objectReference: {fileID: 0}
    - target: {fileID: 4134876018333934119, guid: 92ec71468190c4441a2ccde88d1bdad9, type: 3}
      propertyPath: m_SizeDelta.x
      value: 3
      objectReference: {fileID: 0}
    - target: {fileID: 4134876018333934119, guid: 92ec71468190c4441a2ccde88d1bdad9, type: 3}
      propertyPath: m_SizeDelta.y
      value: 3
      objectReference: {fileID: 0}
    - target: {fileID: 4134876018333934119, guid: 92ec71468190c4441a2ccde88d1bdad9, type: 3}
      propertyPath: m_LocalPosition.x
      value: 0
      objectReference: {fileID: 0}
    - target: {fileID: 4134876018333934119, guid: 92ec71468190c4441a2ccde88d1bdad9, type: 3}
      propertyPath: m_LocalPosition.y
      value: 0
      objectReference: {fileID: 0}
    - target: {fileID: 4134876018333934119, guid: 92ec71468190c4441a2ccde88d1bdad9, type: 3}
      propertyPath: m_LocalPosition.z
      value: 0
      objectReference: {fileID: 0}
    - target: {fileID: 4134876018333934119, guid: 92ec71468190c4441a2ccde88d1bdad9, type: 3}
      propertyPath: m_LocalRotation.w
      value: 1
      objectReference: {fileID: 0}
    - target: {fileID: 4134876018333934119, guid: 92ec71468190c4441a2ccde88d1bdad9, type: 3}
      propertyPath: m_LocalRotation.x
      value: -0
      objectReference: {fileID: 0}
    - target: {fileID: 4134876018333934119, guid: 92ec71468190c4441a2ccde88d1bdad9, type: 3}
      propertyPath: m_LocalRotation.y
      value: -0
      objectReference: {fileID: 0}
    - target: {fileID: 4134876018333934119, guid: 92ec71468190c4441a2ccde88d1bdad9, type: 3}
      propertyPath: m_LocalRotation.z
      value: -0
      objectReference: {fileID: 0}
    - target: {fileID: 4134876018333934119, guid: 92ec71468190c4441a2ccde88d1bdad9, type: 3}
      propertyPath: m_AnchoredPosition.x
      value: 0
      objectReference: {fileID: 0}
    - target: {fileID: 4134876018333934119, guid: 92ec71468190c4441a2ccde88d1bdad9, type: 3}
      propertyPath: m_AnchoredPosition.y
      value: 0
      objectReference: {fileID: 0}
    - target: {fileID: 4134876018333934119, guid: 92ec71468190c4441a2ccde88d1bdad9, type: 3}
      propertyPath: m_LocalEulerAnglesHint.x
      value: 0
      objectReference: {fileID: 0}
    - target: {fileID: 4134876018333934119, guid: 92ec71468190c4441a2ccde88d1bdad9, type: 3}
      propertyPath: m_LocalEulerAnglesHint.y
      value: 0
      objectReference: {fileID: 0}
    - target: {fileID: 4134876018333934119, guid: 92ec71468190c4441a2ccde88d1bdad9, type: 3}
      propertyPath: m_LocalEulerAnglesHint.z
      value: 0
      objectReference: {fileID: 0}
    - target: {fileID: 4134876018436328723, guid: 92ec71468190c4441a2ccde88d1bdad9, type: 3}
      propertyPath: m_text
      value: d
      objectReference: {fileID: 0}
    - target: {fileID: 4134876018436328723, guid: 92ec71468190c4441a2ccde88d1bdad9, type: 3}
      propertyPath: m_fontStyle
      value: 0
      objectReference: {fileID: 0}
    - target: {fileID: 4134876018436328723, guid: 92ec71468190c4441a2ccde88d1bdad9, type: 3}
      propertyPath: m_fontColor32.rgba
      value: 4294967295
      objectReference: {fileID: 0}
    m_RemovedComponents: []
    m_RemovedGameObjects: []
    m_AddedGameObjects: []
    m_AddedComponents: []
  m_SourcePrefab: {fileID: 100100000, guid: 92ec71468190c4441a2ccde88d1bdad9, type: 3}
--- !u!224 &8128764264531234801 stripped
RectTransform:
  m_CorrespondingSourceObject: {fileID: 4134876018333934119, guid: 92ec71468190c4441a2ccde88d1bdad9, type: 3}
  m_PrefabInstance: {fileID: 5308947721335696854}
  m_PrefabAsset: {fileID: 0}
--- !u!1001 &6477933669228012286
PrefabInstance:
  m_ObjectHideFlags: 0
  serializedVersion: 2
  m_Modification:
    serializedVersion: 3
    m_TransformParent: {fileID: 8451350456460832056}
    m_Modifications:
    - target: {fileID: 4134876018333934114, guid: 92ec71468190c4441a2ccde88d1bdad9, type: 3}
      propertyPath: m_Material
      value: 
      objectReference: {fileID: 0}
    - target: {fileID: 4134876018333934118, guid: 92ec71468190c4441a2ccde88d1bdad9, type: 3}
      propertyPath: m_Name
      value: KeyboardKey (8)
      objectReference: {fileID: 0}
    - target: {fileID: 4134876018333934119, guid: 92ec71468190c4441a2ccde88d1bdad9, type: 3}
      propertyPath: m_Pivot.x
      value: 0.5
      objectReference: {fileID: 0}
    - target: {fileID: 4134876018333934119, guid: 92ec71468190c4441a2ccde88d1bdad9, type: 3}
      propertyPath: m_Pivot.y
      value: 0.5
      objectReference: {fileID: 0}
    - target: {fileID: 4134876018333934119, guid: 92ec71468190c4441a2ccde88d1bdad9, type: 3}
      propertyPath: m_RootOrder
      value: 8
      objectReference: {fileID: 0}
    - target: {fileID: 4134876018333934119, guid: 92ec71468190c4441a2ccde88d1bdad9, type: 3}
      propertyPath: m_AnchorMax.x
      value: 0
      objectReference: {fileID: 0}
    - target: {fileID: 4134876018333934119, guid: 92ec71468190c4441a2ccde88d1bdad9, type: 3}
      propertyPath: m_AnchorMax.y
      value: 0
      objectReference: {fileID: 0}
    - target: {fileID: 4134876018333934119, guid: 92ec71468190c4441a2ccde88d1bdad9, type: 3}
      propertyPath: m_AnchorMin.x
      value: 0
      objectReference: {fileID: 0}
    - target: {fileID: 4134876018333934119, guid: 92ec71468190c4441a2ccde88d1bdad9, type: 3}
      propertyPath: m_AnchorMin.y
      value: 0
      objectReference: {fileID: 0}
    - target: {fileID: 4134876018333934119, guid: 92ec71468190c4441a2ccde88d1bdad9, type: 3}
      propertyPath: m_SizeDelta.x
      value: 3
      objectReference: {fileID: 0}
    - target: {fileID: 4134876018333934119, guid: 92ec71468190c4441a2ccde88d1bdad9, type: 3}
      propertyPath: m_SizeDelta.y
      value: 3
      objectReference: {fileID: 0}
    - target: {fileID: 4134876018333934119, guid: 92ec71468190c4441a2ccde88d1bdad9, type: 3}
      propertyPath: m_LocalPosition.x
      value: 0
      objectReference: {fileID: 0}
    - target: {fileID: 4134876018333934119, guid: 92ec71468190c4441a2ccde88d1bdad9, type: 3}
      propertyPath: m_LocalPosition.y
      value: 0
      objectReference: {fileID: 0}
    - target: {fileID: 4134876018333934119, guid: 92ec71468190c4441a2ccde88d1bdad9, type: 3}
      propertyPath: m_LocalPosition.z
      value: 0
      objectReference: {fileID: 0}
    - target: {fileID: 4134876018333934119, guid: 92ec71468190c4441a2ccde88d1bdad9, type: 3}
      propertyPath: m_LocalRotation.w
      value: 1
      objectReference: {fileID: 0}
    - target: {fileID: 4134876018333934119, guid: 92ec71468190c4441a2ccde88d1bdad9, type: 3}
      propertyPath: m_LocalRotation.x
      value: -0
      objectReference: {fileID: 0}
    - target: {fileID: 4134876018333934119, guid: 92ec71468190c4441a2ccde88d1bdad9, type: 3}
      propertyPath: m_LocalRotation.y
      value: -0
      objectReference: {fileID: 0}
    - target: {fileID: 4134876018333934119, guid: 92ec71468190c4441a2ccde88d1bdad9, type: 3}
      propertyPath: m_LocalRotation.z
      value: -0
      objectReference: {fileID: 0}
    - target: {fileID: 4134876018333934119, guid: 92ec71468190c4441a2ccde88d1bdad9, type: 3}
      propertyPath: m_AnchoredPosition.x
      value: 0
      objectReference: {fileID: 0}
    - target: {fileID: 4134876018333934119, guid: 92ec71468190c4441a2ccde88d1bdad9, type: 3}
      propertyPath: m_AnchoredPosition.y
      value: 0
      objectReference: {fileID: 0}
    - target: {fileID: 4134876018333934119, guid: 92ec71468190c4441a2ccde88d1bdad9, type: 3}
      propertyPath: m_LocalEulerAnglesHint.x
      value: 0
      objectReference: {fileID: 0}
    - target: {fileID: 4134876018333934119, guid: 92ec71468190c4441a2ccde88d1bdad9, type: 3}
      propertyPath: m_LocalEulerAnglesHint.y
      value: 0
      objectReference: {fileID: 0}
    - target: {fileID: 4134876018333934119, guid: 92ec71468190c4441a2ccde88d1bdad9, type: 3}
      propertyPath: m_LocalEulerAnglesHint.z
      value: 0
      objectReference: {fileID: 0}
    - target: {fileID: 4134876018436328723, guid: 92ec71468190c4441a2ccde88d1bdad9, type: 3}
      propertyPath: m_text
      value: o
      objectReference: {fileID: 0}
    - target: {fileID: 4134876018436328723, guid: 92ec71468190c4441a2ccde88d1bdad9, type: 3}
      propertyPath: m_fontStyle
      value: 0
      objectReference: {fileID: 0}
    - target: {fileID: 4134876018436328723, guid: 92ec71468190c4441a2ccde88d1bdad9, type: 3}
      propertyPath: m_fontColor32.rgba
      value: 4294967295
      objectReference: {fileID: 0}
    m_RemovedComponents: []
    m_RemovedGameObjects: []
    m_AddedGameObjects: []
    m_AddedComponents: []
  m_SourcePrefab: {fileID: 100100000, guid: 92ec71468190c4441a2ccde88d1bdad9, type: 3}
--- !u!224 &6954747002453459161 stripped
RectTransform:
  m_CorrespondingSourceObject: {fileID: 4134876018333934119, guid: 92ec71468190c4441a2ccde88d1bdad9, type: 3}
  m_PrefabInstance: {fileID: 6477933669228012286}
  m_PrefabAsset: {fileID: 0}
--- !u!1001 &6562126891389561132
PrefabInstance:
  m_ObjectHideFlags: 0
  serializedVersion: 2
  m_Modification:
    serializedVersion: 3
    m_TransformParent: {fileID: 8703415000077144950}
    m_Modifications:
    - target: {fileID: 4134876018333934114, guid: 92ec71468190c4441a2ccde88d1bdad9, type: 3}
      propertyPath: m_Material
      value: 
      objectReference: {fileID: 0}
    - target: {fileID: 4134876018333934118, guid: 92ec71468190c4441a2ccde88d1bdad9, type: 3}
      propertyPath: m_Name
      value: KeyboardKey (5)
      objectReference: {fileID: 0}
    - target: {fileID: 4134876018333934119, guid: 92ec71468190c4441a2ccde88d1bdad9, type: 3}
      propertyPath: m_Pivot.x
      value: 0.5
      objectReference: {fileID: 0}
    - target: {fileID: 4134876018333934119, guid: 92ec71468190c4441a2ccde88d1bdad9, type: 3}
      propertyPath: m_Pivot.y
      value: 0.5
      objectReference: {fileID: 0}
    - target: {fileID: 4134876018333934119, guid: 92ec71468190c4441a2ccde88d1bdad9, type: 3}
      propertyPath: m_RootOrder
      value: 5
      objectReference: {fileID: 0}
    - target: {fileID: 4134876018333934119, guid: 92ec71468190c4441a2ccde88d1bdad9, type: 3}
      propertyPath: m_AnchorMax.x
      value: 0
      objectReference: {fileID: 0}
    - target: {fileID: 4134876018333934119, guid: 92ec71468190c4441a2ccde88d1bdad9, type: 3}
      propertyPath: m_AnchorMax.y
      value: 0
      objectReference: {fileID: 0}
    - target: {fileID: 4134876018333934119, guid: 92ec71468190c4441a2ccde88d1bdad9, type: 3}
      propertyPath: m_AnchorMin.x
      value: 0
      objectReference: {fileID: 0}
    - target: {fileID: 4134876018333934119, guid: 92ec71468190c4441a2ccde88d1bdad9, type: 3}
      propertyPath: m_AnchorMin.y
      value: 0
      objectReference: {fileID: 0}
    - target: {fileID: 4134876018333934119, guid: 92ec71468190c4441a2ccde88d1bdad9, type: 3}
      propertyPath: m_SizeDelta.x
      value: 3
      objectReference: {fileID: 0}
    - target: {fileID: 4134876018333934119, guid: 92ec71468190c4441a2ccde88d1bdad9, type: 3}
      propertyPath: m_SizeDelta.y
      value: 3
      objectReference: {fileID: 0}
    - target: {fileID: 4134876018333934119, guid: 92ec71468190c4441a2ccde88d1bdad9, type: 3}
      propertyPath: m_LocalPosition.x
      value: 0
      objectReference: {fileID: 0}
    - target: {fileID: 4134876018333934119, guid: 92ec71468190c4441a2ccde88d1bdad9, type: 3}
      propertyPath: m_LocalPosition.y
      value: 0
      objectReference: {fileID: 0}
    - target: {fileID: 4134876018333934119, guid: 92ec71468190c4441a2ccde88d1bdad9, type: 3}
      propertyPath: m_LocalPosition.z
      value: 0.00014025718
      objectReference: {fileID: 0}
    - target: {fileID: 4134876018333934119, guid: 92ec71468190c4441a2ccde88d1bdad9, type: 3}
      propertyPath: m_LocalRotation.w
      value: 1
      objectReference: {fileID: 0}
    - target: {fileID: 4134876018333934119, guid: 92ec71468190c4441a2ccde88d1bdad9, type: 3}
      propertyPath: m_LocalRotation.x
      value: -0
      objectReference: {fileID: 0}
    - target: {fileID: 4134876018333934119, guid: 92ec71468190c4441a2ccde88d1bdad9, type: 3}
      propertyPath: m_LocalRotation.y
      value: -0
      objectReference: {fileID: 0}
    - target: {fileID: 4134876018333934119, guid: 92ec71468190c4441a2ccde88d1bdad9, type: 3}
      propertyPath: m_LocalRotation.z
      value: -0
      objectReference: {fileID: 0}
    - target: {fileID: 4134876018333934119, guid: 92ec71468190c4441a2ccde88d1bdad9, type: 3}
      propertyPath: m_AnchoredPosition.x
      value: 0
      objectReference: {fileID: 0}
    - target: {fileID: 4134876018333934119, guid: 92ec71468190c4441a2ccde88d1bdad9, type: 3}
      propertyPath: m_AnchoredPosition.y
      value: 0
      objectReference: {fileID: 0}
    - target: {fileID: 4134876018333934119, guid: 92ec71468190c4441a2ccde88d1bdad9, type: 3}
      propertyPath: m_LocalEulerAnglesHint.x
      value: 0
      objectReference: {fileID: 0}
    - target: {fileID: 4134876018333934119, guid: 92ec71468190c4441a2ccde88d1bdad9, type: 3}
      propertyPath: m_LocalEulerAnglesHint.y
      value: 0
      objectReference: {fileID: 0}
    - target: {fileID: 4134876018333934119, guid: 92ec71468190c4441a2ccde88d1bdad9, type: 3}
      propertyPath: m_LocalEulerAnglesHint.z
      value: 0
      objectReference: {fileID: 0}
    - target: {fileID: 4134876018436328723, guid: 92ec71468190c4441a2ccde88d1bdad9, type: 3}
      propertyPath: m_text
      value: 6
      objectReference: {fileID: 0}
    - target: {fileID: 4134876018436328723, guid: 92ec71468190c4441a2ccde88d1bdad9, type: 3}
      propertyPath: m_fontStyle
      value: 0
      objectReference: {fileID: 0}
    - target: {fileID: 4134876018436328723, guid: 92ec71468190c4441a2ccde88d1bdad9, type: 3}
      propertyPath: m_fontColor32.rgba
      value: 4294967295
      objectReference: {fileID: 0}
    m_RemovedComponents: []
    m_RemovedGameObjects: []
    m_AddedGameObjects: []
    m_AddedComponents: []
  m_SourcePrefab: {fileID: 100100000, guid: 92ec71468190c4441a2ccde88d1bdad9, type: 3}
--- !u!224 &7094115504666921739 stripped
RectTransform:
  m_CorrespondingSourceObject: {fileID: 4134876018333934119, guid: 92ec71468190c4441a2ccde88d1bdad9, type: 3}
  m_PrefabInstance: {fileID: 6562126891389561132}
  m_PrefabAsset: {fileID: 0}
--- !u!1001 &6647691065120070688
PrefabInstance:
  m_ObjectHideFlags: 0
  serializedVersion: 2
  m_Modification:
    serializedVersion: 3
    m_TransformParent: {fileID: 5055137777721239513}
    m_Modifications:
    - target: {fileID: 4134876018333934114, guid: 92ec71468190c4441a2ccde88d1bdad9, type: 3}
      propertyPath: m_Material
      value: 
      objectReference: {fileID: 0}
    - target: {fileID: 4134876018333934118, guid: 92ec71468190c4441a2ccde88d1bdad9, type: 3}
      propertyPath: m_Name
      value: KeyboardKey (7)
      objectReference: {fileID: 0}
    - target: {fileID: 4134876018333934119, guid: 92ec71468190c4441a2ccde88d1bdad9, type: 3}
      propertyPath: m_Pivot.x
      value: 0.5
      objectReference: {fileID: 0}
    - target: {fileID: 4134876018333934119, guid: 92ec71468190c4441a2ccde88d1bdad9, type: 3}
      propertyPath: m_Pivot.y
      value: 0.5
      objectReference: {fileID: 0}
    - target: {fileID: 4134876018333934119, guid: 92ec71468190c4441a2ccde88d1bdad9, type: 3}
      propertyPath: m_RootOrder
      value: 7
      objectReference: {fileID: 0}
    - target: {fileID: 4134876018333934119, guid: 92ec71468190c4441a2ccde88d1bdad9, type: 3}
      propertyPath: m_AnchorMax.x
      value: 0
      objectReference: {fileID: 0}
    - target: {fileID: 4134876018333934119, guid: 92ec71468190c4441a2ccde88d1bdad9, type: 3}
      propertyPath: m_AnchorMax.y
      value: 0
      objectReference: {fileID: 0}
    - target: {fileID: 4134876018333934119, guid: 92ec71468190c4441a2ccde88d1bdad9, type: 3}
      propertyPath: m_AnchorMin.x
      value: 0
      objectReference: {fileID: 0}
    - target: {fileID: 4134876018333934119, guid: 92ec71468190c4441a2ccde88d1bdad9, type: 3}
      propertyPath: m_AnchorMin.y
      value: 0
      objectReference: {fileID: 0}
    - target: {fileID: 4134876018333934119, guid: 92ec71468190c4441a2ccde88d1bdad9, type: 3}
      propertyPath: m_SizeDelta.x
      value: 3
      objectReference: {fileID: 0}
    - target: {fileID: 4134876018333934119, guid: 92ec71468190c4441a2ccde88d1bdad9, type: 3}
      propertyPath: m_SizeDelta.y
      value: 3
      objectReference: {fileID: 0}
    - target: {fileID: 4134876018333934119, guid: 92ec71468190c4441a2ccde88d1bdad9, type: 3}
      propertyPath: m_LocalPosition.x
      value: 0
      objectReference: {fileID: 0}
    - target: {fileID: 4134876018333934119, guid: 92ec71468190c4441a2ccde88d1bdad9, type: 3}
      propertyPath: m_LocalPosition.y
      value: 0
      objectReference: {fileID: 0}
    - target: {fileID: 4134876018333934119, guid: 92ec71468190c4441a2ccde88d1bdad9, type: 3}
      propertyPath: m_LocalPosition.z
      value: 0.0004337635
      objectReference: {fileID: 0}
    - target: {fileID: 4134876018333934119, guid: 92ec71468190c4441a2ccde88d1bdad9, type: 3}
      propertyPath: m_LocalRotation.w
      value: 1
      objectReference: {fileID: 0}
    - target: {fileID: 4134876018333934119, guid: 92ec71468190c4441a2ccde88d1bdad9, type: 3}
      propertyPath: m_LocalRotation.x
      value: -0
      objectReference: {fileID: 0}
    - target: {fileID: 4134876018333934119, guid: 92ec71468190c4441a2ccde88d1bdad9, type: 3}
      propertyPath: m_LocalRotation.y
      value: -0
      objectReference: {fileID: 0}
    - target: {fileID: 4134876018333934119, guid: 92ec71468190c4441a2ccde88d1bdad9, type: 3}
      propertyPath: m_LocalRotation.z
      value: -0
      objectReference: {fileID: 0}
    - target: {fileID: 4134876018333934119, guid: 92ec71468190c4441a2ccde88d1bdad9, type: 3}
      propertyPath: m_AnchoredPosition.x
      value: 0
      objectReference: {fileID: 0}
    - target: {fileID: 4134876018333934119, guid: 92ec71468190c4441a2ccde88d1bdad9, type: 3}
      propertyPath: m_AnchoredPosition.y
      value: 0
      objectReference: {fileID: 0}
    - target: {fileID: 4134876018333934119, guid: 92ec71468190c4441a2ccde88d1bdad9, type: 3}
      propertyPath: m_LocalEulerAnglesHint.x
      value: 0
      objectReference: {fileID: 0}
    - target: {fileID: 4134876018333934119, guid: 92ec71468190c4441a2ccde88d1bdad9, type: 3}
      propertyPath: m_LocalEulerAnglesHint.y
      value: 0
      objectReference: {fileID: 0}
    - target: {fileID: 4134876018333934119, guid: 92ec71468190c4441a2ccde88d1bdad9, type: 3}
      propertyPath: m_LocalEulerAnglesHint.z
      value: 0
      objectReference: {fileID: 0}
    - target: {fileID: 4134876018436328723, guid: 92ec71468190c4441a2ccde88d1bdad9, type: 3}
      propertyPath: m_text
      value: 8
      objectReference: {fileID: 0}
    - target: {fileID: 4134876018436328723, guid: 92ec71468190c4441a2ccde88d1bdad9, type: 3}
      propertyPath: m_fontStyle
      value: 0
      objectReference: {fileID: 0}
    - target: {fileID: 4134876018436328723, guid: 92ec71468190c4441a2ccde88d1bdad9, type: 3}
      propertyPath: m_fontColor32.rgba
      value: 4294967295
      objectReference: {fileID: 0}
    m_RemovedComponents: []
    m_RemovedGameObjects: []
    m_AddedGameObjects: []
    m_AddedComponents: []
  m_SourcePrefab: {fileID: 100100000, guid: 92ec71468190c4441a2ccde88d1bdad9, type: 3}
--- !u!224 &7287756691495878151 stripped
RectTransform:
  m_CorrespondingSourceObject: {fileID: 4134876018333934119, guid: 92ec71468190c4441a2ccde88d1bdad9, type: 3}
  m_PrefabInstance: {fileID: 6647691065120070688}
  m_PrefabAsset: {fileID: 0}
--- !u!1001 &7256227588715963385
PrefabInstance:
  m_ObjectHideFlags: 0
  serializedVersion: 2
  m_Modification:
    serializedVersion: 3
    m_TransformParent: {fileID: 1093109860516003748}
    m_Modifications:
    - target: {fileID: 4134876018333934114, guid: 92ec71468190c4441a2ccde88d1bdad9, type: 3}
      propertyPath: m_Material
      value: 
      objectReference: {fileID: 0}
    - target: {fileID: 4134876018333934118, guid: 92ec71468190c4441a2ccde88d1bdad9, type: 3}
      propertyPath: m_Name
      value: KeyboardKey (7)
      objectReference: {fileID: 0}
    - target: {fileID: 4134876018333934119, guid: 92ec71468190c4441a2ccde88d1bdad9, type: 3}
      propertyPath: m_Pivot.x
      value: 0.5
      objectReference: {fileID: 0}
    - target: {fileID: 4134876018333934119, guid: 92ec71468190c4441a2ccde88d1bdad9, type: 3}
      propertyPath: m_Pivot.y
      value: 0.5
      objectReference: {fileID: 0}
    - target: {fileID: 4134876018333934119, guid: 92ec71468190c4441a2ccde88d1bdad9, type: 3}
      propertyPath: m_RootOrder
      value: 7
      objectReference: {fileID: 0}
    - target: {fileID: 4134876018333934119, guid: 92ec71468190c4441a2ccde88d1bdad9, type: 3}
      propertyPath: m_AnchorMax.x
      value: 0
      objectReference: {fileID: 0}
    - target: {fileID: 4134876018333934119, guid: 92ec71468190c4441a2ccde88d1bdad9, type: 3}
      propertyPath: m_AnchorMax.y
      value: 0
      objectReference: {fileID: 0}
    - target: {fileID: 4134876018333934119, guid: 92ec71468190c4441a2ccde88d1bdad9, type: 3}
      propertyPath: m_AnchorMin.x
      value: 0
      objectReference: {fileID: 0}
    - target: {fileID: 4134876018333934119, guid: 92ec71468190c4441a2ccde88d1bdad9, type: 3}
      propertyPath: m_AnchorMin.y
      value: 0
      objectReference: {fileID: 0}
    - target: {fileID: 4134876018333934119, guid: 92ec71468190c4441a2ccde88d1bdad9, type: 3}
      propertyPath: m_SizeDelta.x
      value: 3
      objectReference: {fileID: 0}
    - target: {fileID: 4134876018333934119, guid: 92ec71468190c4441a2ccde88d1bdad9, type: 3}
      propertyPath: m_SizeDelta.y
      value: 3
      objectReference: {fileID: 0}
    - target: {fileID: 4134876018333934119, guid: 92ec71468190c4441a2ccde88d1bdad9, type: 3}
      propertyPath: m_LocalPosition.x
      value: 0
      objectReference: {fileID: 0}
    - target: {fileID: 4134876018333934119, guid: 92ec71468190c4441a2ccde88d1bdad9, type: 3}
      propertyPath: m_LocalPosition.y
      value: 0
      objectReference: {fileID: 0}
    - target: {fileID: 4134876018333934119, guid: 92ec71468190c4441a2ccde88d1bdad9, type: 3}
      propertyPath: m_LocalPosition.z
      value: 0
      objectReference: {fileID: 0}
    - target: {fileID: 4134876018333934119, guid: 92ec71468190c4441a2ccde88d1bdad9, type: 3}
      propertyPath: m_LocalRotation.w
      value: 1
      objectReference: {fileID: 0}
    - target: {fileID: 4134876018333934119, guid: 92ec71468190c4441a2ccde88d1bdad9, type: 3}
      propertyPath: m_LocalRotation.x
      value: -0
      objectReference: {fileID: 0}
    - target: {fileID: 4134876018333934119, guid: 92ec71468190c4441a2ccde88d1bdad9, type: 3}
      propertyPath: m_LocalRotation.y
      value: -0
      objectReference: {fileID: 0}
    - target: {fileID: 4134876018333934119, guid: 92ec71468190c4441a2ccde88d1bdad9, type: 3}
      propertyPath: m_LocalRotation.z
      value: -0
      objectReference: {fileID: 0}
    - target: {fileID: 4134876018333934119, guid: 92ec71468190c4441a2ccde88d1bdad9, type: 3}
      propertyPath: m_AnchoredPosition.x
      value: 0
      objectReference: {fileID: 0}
    - target: {fileID: 4134876018333934119, guid: 92ec71468190c4441a2ccde88d1bdad9, type: 3}
      propertyPath: m_AnchoredPosition.y
      value: 0
      objectReference: {fileID: 0}
    - target: {fileID: 4134876018333934119, guid: 92ec71468190c4441a2ccde88d1bdad9, type: 3}
      propertyPath: m_LocalEulerAnglesHint.x
      value: 0
      objectReference: {fileID: 0}
    - target: {fileID: 4134876018333934119, guid: 92ec71468190c4441a2ccde88d1bdad9, type: 3}
      propertyPath: m_LocalEulerAnglesHint.y
      value: 0
      objectReference: {fileID: 0}
    - target: {fileID: 4134876018333934119, guid: 92ec71468190c4441a2ccde88d1bdad9, type: 3}
      propertyPath: m_LocalEulerAnglesHint.z
      value: 0
      objectReference: {fileID: 0}
    - target: {fileID: 4134876018436328723, guid: 92ec71468190c4441a2ccde88d1bdad9, type: 3}
      propertyPath: m_text
      value: k
      objectReference: {fileID: 0}
    - target: {fileID: 4134876018436328723, guid: 92ec71468190c4441a2ccde88d1bdad9, type: 3}
      propertyPath: m_fontStyle
      value: 0
      objectReference: {fileID: 0}
    - target: {fileID: 4134876018436328723, guid: 92ec71468190c4441a2ccde88d1bdad9, type: 3}
      propertyPath: m_fontColor32.rgba
      value: 4294967295
      objectReference: {fileID: 0}
    m_RemovedComponents: []
    m_RemovedGameObjects: []
    m_AddedGameObjects: []
    m_AddedComponents: []
  m_SourcePrefab: {fileID: 100100000, guid: 92ec71468190c4441a2ccde88d1bdad9, type: 3}
--- !u!224 &6760267388091793886 stripped
RectTransform:
  m_CorrespondingSourceObject: {fileID: 4134876018333934119, guid: 92ec71468190c4441a2ccde88d1bdad9, type: 3}
  m_PrefabInstance: {fileID: 7256227588715963385}
  m_PrefabAsset: {fileID: 0}
--- !u!1001 &7284929013474626588
PrefabInstance:
  m_ObjectHideFlags: 0
  serializedVersion: 2
  m_Modification:
    serializedVersion: 3
    m_TransformParent: {fileID: 6471338919264333816}
    m_Modifications:
    - target: {fileID: 4134876018333934114, guid: 92ec71468190c4441a2ccde88d1bdad9, type: 3}
      propertyPath: m_Material
      value: 
      objectReference: {fileID: 0}
    - target: {fileID: 4134876018333934118, guid: 92ec71468190c4441a2ccde88d1bdad9, type: 3}
      propertyPath: m_Name
      value: KeyboardKey (7)
      objectReference: {fileID: 0}
    - target: {fileID: 4134876018333934119, guid: 92ec71468190c4441a2ccde88d1bdad9, type: 3}
      propertyPath: m_Pivot.x
      value: 0.5
      objectReference: {fileID: 0}
    - target: {fileID: 4134876018333934119, guid: 92ec71468190c4441a2ccde88d1bdad9, type: 3}
      propertyPath: m_Pivot.y
      value: 0.5
      objectReference: {fileID: 0}
    - target: {fileID: 4134876018333934119, guid: 92ec71468190c4441a2ccde88d1bdad9, type: 3}
      propertyPath: m_RootOrder
      value: 1
      objectReference: {fileID: 0}
    - target: {fileID: 4134876018333934119, guid: 92ec71468190c4441a2ccde88d1bdad9, type: 3}
      propertyPath: m_AnchorMax.x
      value: 0
      objectReference: {fileID: 0}
    - target: {fileID: 4134876018333934119, guid: 92ec71468190c4441a2ccde88d1bdad9, type: 3}
      propertyPath: m_AnchorMax.y
      value: 0
      objectReference: {fileID: 0}
    - target: {fileID: 4134876018333934119, guid: 92ec71468190c4441a2ccde88d1bdad9, type: 3}
      propertyPath: m_AnchorMin.x
      value: 0
      objectReference: {fileID: 0}
    - target: {fileID: 4134876018333934119, guid: 92ec71468190c4441a2ccde88d1bdad9, type: 3}
      propertyPath: m_AnchorMin.y
      value: 0
      objectReference: {fileID: 0}
    - target: {fileID: 4134876018333934119, guid: 92ec71468190c4441a2ccde88d1bdad9, type: 3}
      propertyPath: m_SizeDelta.x
      value: 3
      objectReference: {fileID: 0}
    - target: {fileID: 4134876018333934119, guid: 92ec71468190c4441a2ccde88d1bdad9, type: 3}
      propertyPath: m_SizeDelta.y
      value: 3
      objectReference: {fileID: 0}
    - target: {fileID: 4134876018333934119, guid: 92ec71468190c4441a2ccde88d1bdad9, type: 3}
      propertyPath: m_LocalPosition.x
      value: 0
      objectReference: {fileID: 0}
    - target: {fileID: 4134876018333934119, guid: 92ec71468190c4441a2ccde88d1bdad9, type: 3}
      propertyPath: m_LocalPosition.y
      value: 0
      objectReference: {fileID: 0}
    - target: {fileID: 4134876018333934119, guid: 92ec71468190c4441a2ccde88d1bdad9, type: 3}
      propertyPath: m_LocalPosition.z
      value: 0
      objectReference: {fileID: 0}
    - target: {fileID: 4134876018333934119, guid: 92ec71468190c4441a2ccde88d1bdad9, type: 3}
      propertyPath: m_LocalRotation.w
      value: 1
      objectReference: {fileID: 0}
    - target: {fileID: 4134876018333934119, guid: 92ec71468190c4441a2ccde88d1bdad9, type: 3}
      propertyPath: m_LocalRotation.x
      value: -0
      objectReference: {fileID: 0}
    - target: {fileID: 4134876018333934119, guid: 92ec71468190c4441a2ccde88d1bdad9, type: 3}
      propertyPath: m_LocalRotation.y
      value: -0
      objectReference: {fileID: 0}
    - target: {fileID: 4134876018333934119, guid: 92ec71468190c4441a2ccde88d1bdad9, type: 3}
      propertyPath: m_LocalRotation.z
      value: -0
      objectReference: {fileID: 0}
    - target: {fileID: 4134876018333934119, guid: 92ec71468190c4441a2ccde88d1bdad9, type: 3}
      propertyPath: m_AnchoredPosition.x
      value: 0
      objectReference: {fileID: 0}
    - target: {fileID: 4134876018333934119, guid: 92ec71468190c4441a2ccde88d1bdad9, type: 3}
      propertyPath: m_AnchoredPosition.y
      value: 0
      objectReference: {fileID: 0}
    - target: {fileID: 4134876018333934119, guid: 92ec71468190c4441a2ccde88d1bdad9, type: 3}
      propertyPath: m_LocalEulerAnglesHint.x
      value: 0
      objectReference: {fileID: 0}
    - target: {fileID: 4134876018333934119, guid: 92ec71468190c4441a2ccde88d1bdad9, type: 3}
      propertyPath: m_LocalEulerAnglesHint.y
      value: 0
      objectReference: {fileID: 0}
    - target: {fileID: 4134876018333934119, guid: 92ec71468190c4441a2ccde88d1bdad9, type: 3}
      propertyPath: m_LocalEulerAnglesHint.z
      value: 0
      objectReference: {fileID: 0}
    - target: {fileID: 4134876018436328723, guid: 92ec71468190c4441a2ccde88d1bdad9, type: 3}
      propertyPath: m_text
      value: x
      objectReference: {fileID: 0}
    - target: {fileID: 4134876018436328723, guid: 92ec71468190c4441a2ccde88d1bdad9, type: 3}
      propertyPath: m_fontStyle
      value: 0
      objectReference: {fileID: 0}
    - target: {fileID: 4134876018436328723, guid: 92ec71468190c4441a2ccde88d1bdad9, type: 3}
      propertyPath: m_fontColor32.rgba
      value: 4294967295
      objectReference: {fileID: 0}
    m_RemovedComponents: []
    m_RemovedGameObjects: []
    m_AddedGameObjects: []
    m_AddedComponents: []
  m_SourcePrefab: {fileID: 100100000, guid: 92ec71468190c4441a2ccde88d1bdad9, type: 3}
--- !u!224 &6663994307453972027 stripped
RectTransform:
  m_CorrespondingSourceObject: {fileID: 4134876018333934119, guid: 92ec71468190c4441a2ccde88d1bdad9, type: 3}
  m_PrefabInstance: {fileID: 7284929013474626588}
  m_PrefabAsset: {fileID: 0}
--- !u!1001 &7588257833366112662
PrefabInstance:
  m_ObjectHideFlags: 0
  serializedVersion: 2
  m_Modification:
    serializedVersion: 3
    m_TransformParent: {fileID: 5055137777721239513}
    m_Modifications:
    - target: {fileID: 4134876018333934114, guid: 92ec71468190c4441a2ccde88d1bdad9, type: 3}
      propertyPath: m_Material
      value: 
      objectReference: {fileID: 0}
    - target: {fileID: 4134876018333934118, guid: 92ec71468190c4441a2ccde88d1bdad9, type: 3}
      propertyPath: m_Name
      value: KeyboardKey (6)
      objectReference: {fileID: 0}
    - target: {fileID: 4134876018333934119, guid: 92ec71468190c4441a2ccde88d1bdad9, type: 3}
      propertyPath: m_Pivot.x
      value: 0.5
      objectReference: {fileID: 0}
    - target: {fileID: 4134876018333934119, guid: 92ec71468190c4441a2ccde88d1bdad9, type: 3}
      propertyPath: m_Pivot.y
      value: 0.5
      objectReference: {fileID: 0}
    - target: {fileID: 4134876018333934119, guid: 92ec71468190c4441a2ccde88d1bdad9, type: 3}
      propertyPath: m_RootOrder
      value: 6
      objectReference: {fileID: 0}
    - target: {fileID: 4134876018333934119, guid: 92ec71468190c4441a2ccde88d1bdad9, type: 3}
      propertyPath: m_AnchorMax.x
      value: 0
      objectReference: {fileID: 0}
    - target: {fileID: 4134876018333934119, guid: 92ec71468190c4441a2ccde88d1bdad9, type: 3}
      propertyPath: m_AnchorMax.y
      value: 0
      objectReference: {fileID: 0}
    - target: {fileID: 4134876018333934119, guid: 92ec71468190c4441a2ccde88d1bdad9, type: 3}
      propertyPath: m_AnchorMin.x
      value: 0
      objectReference: {fileID: 0}
    - target: {fileID: 4134876018333934119, guid: 92ec71468190c4441a2ccde88d1bdad9, type: 3}
      propertyPath: m_AnchorMin.y
      value: 0
      objectReference: {fileID: 0}
    - target: {fileID: 4134876018333934119, guid: 92ec71468190c4441a2ccde88d1bdad9, type: 3}
      propertyPath: m_SizeDelta.x
      value: 3
      objectReference: {fileID: 0}
    - target: {fileID: 4134876018333934119, guid: 92ec71468190c4441a2ccde88d1bdad9, type: 3}
      propertyPath: m_SizeDelta.y
      value: 3
      objectReference: {fileID: 0}
    - target: {fileID: 4134876018333934119, guid: 92ec71468190c4441a2ccde88d1bdad9, type: 3}
      propertyPath: m_LocalPosition.x
      value: 0
      objectReference: {fileID: 0}
    - target: {fileID: 4134876018333934119, guid: 92ec71468190c4441a2ccde88d1bdad9, type: 3}
      propertyPath: m_LocalPosition.y
      value: 0
      objectReference: {fileID: 0}
    - target: {fileID: 4134876018333934119, guid: 92ec71468190c4441a2ccde88d1bdad9, type: 3}
      propertyPath: m_LocalPosition.z
      value: 0.0004337635
      objectReference: {fileID: 0}
    - target: {fileID: 4134876018333934119, guid: 92ec71468190c4441a2ccde88d1bdad9, type: 3}
      propertyPath: m_LocalRotation.w
      value: 1
      objectReference: {fileID: 0}
    - target: {fileID: 4134876018333934119, guid: 92ec71468190c4441a2ccde88d1bdad9, type: 3}
      propertyPath: m_LocalRotation.x
      value: -0
      objectReference: {fileID: 0}
    - target: {fileID: 4134876018333934119, guid: 92ec71468190c4441a2ccde88d1bdad9, type: 3}
      propertyPath: m_LocalRotation.y
      value: -0
      objectReference: {fileID: 0}
    - target: {fileID: 4134876018333934119, guid: 92ec71468190c4441a2ccde88d1bdad9, type: 3}
      propertyPath: m_LocalRotation.z
      value: -0
      objectReference: {fileID: 0}
    - target: {fileID: 4134876018333934119, guid: 92ec71468190c4441a2ccde88d1bdad9, type: 3}
      propertyPath: m_AnchoredPosition.x
      value: 0
      objectReference: {fileID: 0}
    - target: {fileID: 4134876018333934119, guid: 92ec71468190c4441a2ccde88d1bdad9, type: 3}
      propertyPath: m_AnchoredPosition.y
      value: 0
      objectReference: {fileID: 0}
    - target: {fileID: 4134876018333934119, guid: 92ec71468190c4441a2ccde88d1bdad9, type: 3}
      propertyPath: m_LocalEulerAnglesHint.x
      value: 0
      objectReference: {fileID: 0}
    - target: {fileID: 4134876018333934119, guid: 92ec71468190c4441a2ccde88d1bdad9, type: 3}
      propertyPath: m_LocalEulerAnglesHint.y
      value: 0
      objectReference: {fileID: 0}
    - target: {fileID: 4134876018333934119, guid: 92ec71468190c4441a2ccde88d1bdad9, type: 3}
      propertyPath: m_LocalEulerAnglesHint.z
      value: 0
      objectReference: {fileID: 0}
    - target: {fileID: 4134876018436328723, guid: 92ec71468190c4441a2ccde88d1bdad9, type: 3}
      propertyPath: m_text
      value: 7
      objectReference: {fileID: 0}
    - target: {fileID: 4134876018436328723, guid: 92ec71468190c4441a2ccde88d1bdad9, type: 3}
      propertyPath: m_fontStyle
      value: 0
      objectReference: {fileID: 0}
    - target: {fileID: 4134876018436328723, guid: 92ec71468190c4441a2ccde88d1bdad9, type: 3}
      propertyPath: m_fontColor32.rgba
      value: 4294967295
      objectReference: {fileID: 0}
    m_RemovedComponents: []
    m_RemovedGameObjects: []
    m_AddedGameObjects: []
    m_AddedComponents: []
  m_SourcePrefab: {fileID: 100100000, guid: 92ec71468190c4441a2ccde88d1bdad9, type: 3}
--- !u!224 &5777255889443466161 stripped
RectTransform:
  m_CorrespondingSourceObject: {fileID: 4134876018333934119, guid: 92ec71468190c4441a2ccde88d1bdad9, type: 3}
  m_PrefabInstance: {fileID: 7588257833366112662}
  m_PrefabAsset: {fileID: 0}
--- !u!1001 &7642287399342318411
PrefabInstance:
  m_ObjectHideFlags: 0
  serializedVersion: 2
  m_Modification:
    serializedVersion: 3
    m_TransformParent: {fileID: 1093109860516003748}
    m_Modifications:
    - target: {fileID: 4134876018333934114, guid: 92ec71468190c4441a2ccde88d1bdad9, type: 3}
      propertyPath: m_Material
      value: 
      objectReference: {fileID: 0}
    - target: {fileID: 4134876018333934118, guid: 92ec71468190c4441a2ccde88d1bdad9, type: 3}
      propertyPath: m_Name
      value: KeyboardKey
      objectReference: {fileID: 0}
    - target: {fileID: 4134876018333934119, guid: 92ec71468190c4441a2ccde88d1bdad9, type: 3}
      propertyPath: m_Pivot.x
      value: 0.5
      objectReference: {fileID: 0}
    - target: {fileID: 4134876018333934119, guid: 92ec71468190c4441a2ccde88d1bdad9, type: 3}
      propertyPath: m_Pivot.y
      value: 0.5
      objectReference: {fileID: 0}
    - target: {fileID: 4134876018333934119, guid: 92ec71468190c4441a2ccde88d1bdad9, type: 3}
      propertyPath: m_RootOrder
      value: 0
      objectReference: {fileID: 0}
    - target: {fileID: 4134876018333934119, guid: 92ec71468190c4441a2ccde88d1bdad9, type: 3}
      propertyPath: m_AnchorMax.x
      value: 0
      objectReference: {fileID: 0}
    - target: {fileID: 4134876018333934119, guid: 92ec71468190c4441a2ccde88d1bdad9, type: 3}
      propertyPath: m_AnchorMax.y
      value: 0
      objectReference: {fileID: 0}
    - target: {fileID: 4134876018333934119, guid: 92ec71468190c4441a2ccde88d1bdad9, type: 3}
      propertyPath: m_AnchorMin.x
      value: 0
      objectReference: {fileID: 0}
    - target: {fileID: 4134876018333934119, guid: 92ec71468190c4441a2ccde88d1bdad9, type: 3}
      propertyPath: m_AnchorMin.y
      value: 0
      objectReference: {fileID: 0}
    - target: {fileID: 4134876018333934119, guid: 92ec71468190c4441a2ccde88d1bdad9, type: 3}
      propertyPath: m_SizeDelta.x
      value: 3
      objectReference: {fileID: 0}
    - target: {fileID: 4134876018333934119, guid: 92ec71468190c4441a2ccde88d1bdad9, type: 3}
      propertyPath: m_SizeDelta.y
      value: 3
      objectReference: {fileID: 0}
    - target: {fileID: 4134876018333934119, guid: 92ec71468190c4441a2ccde88d1bdad9, type: 3}
      propertyPath: m_LocalPosition.x
      value: 0
      objectReference: {fileID: 0}
    - target: {fileID: 4134876018333934119, guid: 92ec71468190c4441a2ccde88d1bdad9, type: 3}
      propertyPath: m_LocalPosition.y
      value: 0
      objectReference: {fileID: 0}
    - target: {fileID: 4134876018333934119, guid: 92ec71468190c4441a2ccde88d1bdad9, type: 3}
      propertyPath: m_LocalPosition.z
      value: 0
      objectReference: {fileID: 0}
    - target: {fileID: 4134876018333934119, guid: 92ec71468190c4441a2ccde88d1bdad9, type: 3}
      propertyPath: m_LocalRotation.w
      value: 1
      objectReference: {fileID: 0}
    - target: {fileID: 4134876018333934119, guid: 92ec71468190c4441a2ccde88d1bdad9, type: 3}
      propertyPath: m_LocalRotation.x
      value: -0
      objectReference: {fileID: 0}
    - target: {fileID: 4134876018333934119, guid: 92ec71468190c4441a2ccde88d1bdad9, type: 3}
      propertyPath: m_LocalRotation.y
      value: -0
      objectReference: {fileID: 0}
    - target: {fileID: 4134876018333934119, guid: 92ec71468190c4441a2ccde88d1bdad9, type: 3}
      propertyPath: m_LocalRotation.z
      value: -0
      objectReference: {fileID: 0}
    - target: {fileID: 4134876018333934119, guid: 92ec71468190c4441a2ccde88d1bdad9, type: 3}
      propertyPath: m_AnchoredPosition.x
      value: 0
      objectReference: {fileID: 0}
    - target: {fileID: 4134876018333934119, guid: 92ec71468190c4441a2ccde88d1bdad9, type: 3}
      propertyPath: m_AnchoredPosition.y
      value: 0
      objectReference: {fileID: 0}
    - target: {fileID: 4134876018333934119, guid: 92ec71468190c4441a2ccde88d1bdad9, type: 3}
      propertyPath: m_LocalEulerAnglesHint.x
      value: 0
      objectReference: {fileID: 0}
    - target: {fileID: 4134876018333934119, guid: 92ec71468190c4441a2ccde88d1bdad9, type: 3}
      propertyPath: m_LocalEulerAnglesHint.y
      value: 0
      objectReference: {fileID: 0}
    - target: {fileID: 4134876018333934119, guid: 92ec71468190c4441a2ccde88d1bdad9, type: 3}
      propertyPath: m_LocalEulerAnglesHint.z
      value: 0
      objectReference: {fileID: 0}
    - target: {fileID: 4134876018436328723, guid: 92ec71468190c4441a2ccde88d1bdad9, type: 3}
      propertyPath: m_text
      value: a
      objectReference: {fileID: 0}
    - target: {fileID: 4134876018436328723, guid: 92ec71468190c4441a2ccde88d1bdad9, type: 3}
      propertyPath: m_fontStyle
      value: 0
      objectReference: {fileID: 0}
    - target: {fileID: 4134876018436328723, guid: 92ec71468190c4441a2ccde88d1bdad9, type: 3}
      propertyPath: m_fontColor32.rgba
      value: 4294967295
      objectReference: {fileID: 0}
    m_RemovedComponents: []
    m_RemovedGameObjects: []
    m_AddedGameObjects: []
    m_AddedComponents: []
  m_SourcePrefab: {fileID: 100100000, guid: 92ec71468190c4441a2ccde88d1bdad9, type: 3}
--- !u!224 &6011421713868079468 stripped
RectTransform:
  m_CorrespondingSourceObject: {fileID: 4134876018333934119, guid: 92ec71468190c4441a2ccde88d1bdad9, type: 3}
  m_PrefabInstance: {fileID: 7642287399342318411}
  m_PrefabAsset: {fileID: 0}
--- !u!1001 &7729569982610199710
PrefabInstance:
  m_ObjectHideFlags: 0
  serializedVersion: 2
  m_Modification:
    serializedVersion: 3
    m_TransformParent: {fileID: 1093109860516003748}
    m_Modifications:
    - target: {fileID: 4134876018333934114, guid: 92ec71468190c4441a2ccde88d1bdad9, type: 3}
      propertyPath: m_Material
      value: 
      objectReference: {fileID: 0}
    - target: {fileID: 4134876018333934118, guid: 92ec71468190c4441a2ccde88d1bdad9, type: 3}
      propertyPath: m_Name
      value: KeyboardKey (8)
      objectReference: {fileID: 0}
    - target: {fileID: 4134876018333934119, guid: 92ec71468190c4441a2ccde88d1bdad9, type: 3}
      propertyPath: m_Pivot.x
      value: 0.5
      objectReference: {fileID: 0}
    - target: {fileID: 4134876018333934119, guid: 92ec71468190c4441a2ccde88d1bdad9, type: 3}
      propertyPath: m_Pivot.y
      value: 0.5
      objectReference: {fileID: 0}
    - target: {fileID: 4134876018333934119, guid: 92ec71468190c4441a2ccde88d1bdad9, type: 3}
      propertyPath: m_RootOrder
      value: 8
      objectReference: {fileID: 0}
    - target: {fileID: 4134876018333934119, guid: 92ec71468190c4441a2ccde88d1bdad9, type: 3}
      propertyPath: m_AnchorMax.x
      value: 0
      objectReference: {fileID: 0}
    - target: {fileID: 4134876018333934119, guid: 92ec71468190c4441a2ccde88d1bdad9, type: 3}
      propertyPath: m_AnchorMax.y
      value: 0
      objectReference: {fileID: 0}
    - target: {fileID: 4134876018333934119, guid: 92ec71468190c4441a2ccde88d1bdad9, type: 3}
      propertyPath: m_AnchorMin.x
      value: 0
      objectReference: {fileID: 0}
    - target: {fileID: 4134876018333934119, guid: 92ec71468190c4441a2ccde88d1bdad9, type: 3}
      propertyPath: m_AnchorMin.y
      value: 0
      objectReference: {fileID: 0}
    - target: {fileID: 4134876018333934119, guid: 92ec71468190c4441a2ccde88d1bdad9, type: 3}
      propertyPath: m_SizeDelta.x
      value: 3
      objectReference: {fileID: 0}
    - target: {fileID: 4134876018333934119, guid: 92ec71468190c4441a2ccde88d1bdad9, type: 3}
      propertyPath: m_SizeDelta.y
      value: 3
      objectReference: {fileID: 0}
    - target: {fileID: 4134876018333934119, guid: 92ec71468190c4441a2ccde88d1bdad9, type: 3}
      propertyPath: m_LocalPosition.x
      value: 0
      objectReference: {fileID: 0}
    - target: {fileID: 4134876018333934119, guid: 92ec71468190c4441a2ccde88d1bdad9, type: 3}
      propertyPath: m_LocalPosition.y
      value: 0
      objectReference: {fileID: 0}
    - target: {fileID: 4134876018333934119, guid: 92ec71468190c4441a2ccde88d1bdad9, type: 3}
      propertyPath: m_LocalPosition.z
      value: 0
      objectReference: {fileID: 0}
    - target: {fileID: 4134876018333934119, guid: 92ec71468190c4441a2ccde88d1bdad9, type: 3}
      propertyPath: m_LocalRotation.w
      value: 1
      objectReference: {fileID: 0}
    - target: {fileID: 4134876018333934119, guid: 92ec71468190c4441a2ccde88d1bdad9, type: 3}
      propertyPath: m_LocalRotation.x
      value: -0
      objectReference: {fileID: 0}
    - target: {fileID: 4134876018333934119, guid: 92ec71468190c4441a2ccde88d1bdad9, type: 3}
      propertyPath: m_LocalRotation.y
      value: -0
      objectReference: {fileID: 0}
    - target: {fileID: 4134876018333934119, guid: 92ec71468190c4441a2ccde88d1bdad9, type: 3}
      propertyPath: m_LocalRotation.z
      value: -0
      objectReference: {fileID: 0}
    - target: {fileID: 4134876018333934119, guid: 92ec71468190c4441a2ccde88d1bdad9, type: 3}
      propertyPath: m_AnchoredPosition.x
      value: 0
      objectReference: {fileID: 0}
    - target: {fileID: 4134876018333934119, guid: 92ec71468190c4441a2ccde88d1bdad9, type: 3}
      propertyPath: m_AnchoredPosition.y
      value: 0
      objectReference: {fileID: 0}
    - target: {fileID: 4134876018333934119, guid: 92ec71468190c4441a2ccde88d1bdad9, type: 3}
      propertyPath: m_LocalEulerAnglesHint.x
      value: 0
      objectReference: {fileID: 0}
    - target: {fileID: 4134876018333934119, guid: 92ec71468190c4441a2ccde88d1bdad9, type: 3}
      propertyPath: m_LocalEulerAnglesHint.y
      value: 0
      objectReference: {fileID: 0}
    - target: {fileID: 4134876018333934119, guid: 92ec71468190c4441a2ccde88d1bdad9, type: 3}
      propertyPath: m_LocalEulerAnglesHint.z
      value: 0
      objectReference: {fileID: 0}
    - target: {fileID: 4134876018436328723, guid: 92ec71468190c4441a2ccde88d1bdad9, type: 3}
      propertyPath: m_text
      value: l
      objectReference: {fileID: 0}
    - target: {fileID: 4134876018436328723, guid: 92ec71468190c4441a2ccde88d1bdad9, type: 3}
      propertyPath: m_fontStyle
      value: 0
      objectReference: {fileID: 0}
    - target: {fileID: 4134876018436328723, guid: 92ec71468190c4441a2ccde88d1bdad9, type: 3}
      propertyPath: m_fontColor32.rgba
      value: 4294967295
      objectReference: {fileID: 0}
    m_RemovedComponents: []
    m_RemovedGameObjects: []
    m_AddedGameObjects: []
    m_AddedComponents: []
  m_SourcePrefab: {fileID: 100100000, guid: 92ec71468190c4441a2ccde88d1bdad9, type: 3}
--- !u!224 &5919688308062140089 stripped
RectTransform:
  m_CorrespondingSourceObject: {fileID: 4134876018333934119, guid: 92ec71468190c4441a2ccde88d1bdad9, type: 3}
  m_PrefabInstance: {fileID: 7729569982610199710}
  m_PrefabAsset: {fileID: 0}
--- !u!1001 &8028591185355256515
PrefabInstance:
  m_ObjectHideFlags: 0
  serializedVersion: 2
  m_Modification:
    serializedVersion: 3
    m_TransformParent: {fileID: 1093109860516003748}
    m_Modifications:
    - target: {fileID: 4134876018333934114, guid: 92ec71468190c4441a2ccde88d1bdad9, type: 3}
      propertyPath: m_Material
      value: 
      objectReference: {fileID: 0}
    - target: {fileID: 4134876018333934118, guid: 92ec71468190c4441a2ccde88d1bdad9, type: 3}
      propertyPath: m_Name
      value: KeyboardKey (4)
      objectReference: {fileID: 0}
    - target: {fileID: 4134876018333934119, guid: 92ec71468190c4441a2ccde88d1bdad9, type: 3}
      propertyPath: m_Pivot.x
      value: 0.5
      objectReference: {fileID: 0}
    - target: {fileID: 4134876018333934119, guid: 92ec71468190c4441a2ccde88d1bdad9, type: 3}
      propertyPath: m_Pivot.y
      value: 0.5
      objectReference: {fileID: 0}
    - target: {fileID: 4134876018333934119, guid: 92ec71468190c4441a2ccde88d1bdad9, type: 3}
      propertyPath: m_RootOrder
      value: 4
      objectReference: {fileID: 0}
    - target: {fileID: 4134876018333934119, guid: 92ec71468190c4441a2ccde88d1bdad9, type: 3}
      propertyPath: m_AnchorMax.x
      value: 0
      objectReference: {fileID: 0}
    - target: {fileID: 4134876018333934119, guid: 92ec71468190c4441a2ccde88d1bdad9, type: 3}
      propertyPath: m_AnchorMax.y
      value: 0
      objectReference: {fileID: 0}
    - target: {fileID: 4134876018333934119, guid: 92ec71468190c4441a2ccde88d1bdad9, type: 3}
      propertyPath: m_AnchorMin.x
      value: 0
      objectReference: {fileID: 0}
    - target: {fileID: 4134876018333934119, guid: 92ec71468190c4441a2ccde88d1bdad9, type: 3}
      propertyPath: m_AnchorMin.y
      value: 0
      objectReference: {fileID: 0}
    - target: {fileID: 4134876018333934119, guid: 92ec71468190c4441a2ccde88d1bdad9, type: 3}
      propertyPath: m_SizeDelta.x
      value: 3
      objectReference: {fileID: 0}
    - target: {fileID: 4134876018333934119, guid: 92ec71468190c4441a2ccde88d1bdad9, type: 3}
      propertyPath: m_SizeDelta.y
      value: 3
      objectReference: {fileID: 0}
    - target: {fileID: 4134876018333934119, guid: 92ec71468190c4441a2ccde88d1bdad9, type: 3}
      propertyPath: m_LocalPosition.x
      value: 0
      objectReference: {fileID: 0}
    - target: {fileID: 4134876018333934119, guid: 92ec71468190c4441a2ccde88d1bdad9, type: 3}
      propertyPath: m_LocalPosition.y
      value: 0
      objectReference: {fileID: 0}
    - target: {fileID: 4134876018333934119, guid: 92ec71468190c4441a2ccde88d1bdad9, type: 3}
      propertyPath: m_LocalPosition.z
      value: 0
      objectReference: {fileID: 0}
    - target: {fileID: 4134876018333934119, guid: 92ec71468190c4441a2ccde88d1bdad9, type: 3}
      propertyPath: m_LocalRotation.w
      value: 1
      objectReference: {fileID: 0}
    - target: {fileID: 4134876018333934119, guid: 92ec71468190c4441a2ccde88d1bdad9, type: 3}
      propertyPath: m_LocalRotation.x
      value: -0
      objectReference: {fileID: 0}
    - target: {fileID: 4134876018333934119, guid: 92ec71468190c4441a2ccde88d1bdad9, type: 3}
      propertyPath: m_LocalRotation.y
      value: -0
      objectReference: {fileID: 0}
    - target: {fileID: 4134876018333934119, guid: 92ec71468190c4441a2ccde88d1bdad9, type: 3}
      propertyPath: m_LocalRotation.z
      value: -0
      objectReference: {fileID: 0}
    - target: {fileID: 4134876018333934119, guid: 92ec71468190c4441a2ccde88d1bdad9, type: 3}
      propertyPath: m_AnchoredPosition.x
      value: 0
      objectReference: {fileID: 0}
    - target: {fileID: 4134876018333934119, guid: 92ec71468190c4441a2ccde88d1bdad9, type: 3}
      propertyPath: m_AnchoredPosition.y
      value: 0
      objectReference: {fileID: 0}
    - target: {fileID: 4134876018333934119, guid: 92ec71468190c4441a2ccde88d1bdad9, type: 3}
      propertyPath: m_LocalEulerAnglesHint.x
      value: 0
      objectReference: {fileID: 0}
    - target: {fileID: 4134876018333934119, guid: 92ec71468190c4441a2ccde88d1bdad9, type: 3}
      propertyPath: m_LocalEulerAnglesHint.y
      value: 0
      objectReference: {fileID: 0}
    - target: {fileID: 4134876018333934119, guid: 92ec71468190c4441a2ccde88d1bdad9, type: 3}
      propertyPath: m_LocalEulerAnglesHint.z
      value: 0
      objectReference: {fileID: 0}
    - target: {fileID: 4134876018436328723, guid: 92ec71468190c4441a2ccde88d1bdad9, type: 3}
      propertyPath: m_text
      value: g
      objectReference: {fileID: 0}
    - target: {fileID: 4134876018436328723, guid: 92ec71468190c4441a2ccde88d1bdad9, type: 3}
      propertyPath: m_fontStyle
      value: 0
      objectReference: {fileID: 0}
    - target: {fileID: 4134876018436328723, guid: 92ec71468190c4441a2ccde88d1bdad9, type: 3}
      propertyPath: m_fontColor32.rgba
      value: 4294967295
      objectReference: {fileID: 0}
    m_RemovedComponents: []
    m_RemovedGameObjects: []
    m_AddedGameObjects: []
    m_AddedComponents: []
  m_SourcePrefab: {fileID: 100100000, guid: 92ec71468190c4441a2ccde88d1bdad9, type: 3}
--- !u!224 &6199573161579499748 stripped
RectTransform:
  m_CorrespondingSourceObject: {fileID: 4134876018333934119, guid: 92ec71468190c4441a2ccde88d1bdad9, type: 3}
  m_PrefabInstance: {fileID: 8028591185355256515}
  m_PrefabAsset: {fileID: 0}
--- !u!1001 &8356813984760898458
PrefabInstance:
  m_ObjectHideFlags: 0
  serializedVersion: 2
  m_Modification:
    serializedVersion: 3
    m_TransformParent: {fileID: 8451350456460832056}
    m_Modifications:
    - target: {fileID: 4134876018333934114, guid: 92ec71468190c4441a2ccde88d1bdad9, type: 3}
      propertyPath: m_Material
      value: 
      objectReference: {fileID: 0}
    - target: {fileID: 4134876018333934118, guid: 92ec71468190c4441a2ccde88d1bdad9, type: 3}
      propertyPath: m_Name
      value: KeyboardKey (3)
      objectReference: {fileID: 0}
    - target: {fileID: 4134876018333934119, guid: 92ec71468190c4441a2ccde88d1bdad9, type: 3}
      propertyPath: m_Pivot.x
      value: 0.5
      objectReference: {fileID: 0}
    - target: {fileID: 4134876018333934119, guid: 92ec71468190c4441a2ccde88d1bdad9, type: 3}
      propertyPath: m_Pivot.y
      value: 0.5
      objectReference: {fileID: 0}
    - target: {fileID: 4134876018333934119, guid: 92ec71468190c4441a2ccde88d1bdad9, type: 3}
      propertyPath: m_RootOrder
      value: 3
      objectReference: {fileID: 0}
    - target: {fileID: 4134876018333934119, guid: 92ec71468190c4441a2ccde88d1bdad9, type: 3}
      propertyPath: m_AnchorMax.x
      value: 0
      objectReference: {fileID: 0}
    - target: {fileID: 4134876018333934119, guid: 92ec71468190c4441a2ccde88d1bdad9, type: 3}
      propertyPath: m_AnchorMax.y
      value: 0
      objectReference: {fileID: 0}
    - target: {fileID: 4134876018333934119, guid: 92ec71468190c4441a2ccde88d1bdad9, type: 3}
      propertyPath: m_AnchorMin.x
      value: 0
      objectReference: {fileID: 0}
    - target: {fileID: 4134876018333934119, guid: 92ec71468190c4441a2ccde88d1bdad9, type: 3}
      propertyPath: m_AnchorMin.y
      value: 0
      objectReference: {fileID: 0}
    - target: {fileID: 4134876018333934119, guid: 92ec71468190c4441a2ccde88d1bdad9, type: 3}
      propertyPath: m_SizeDelta.x
      value: 3
      objectReference: {fileID: 0}
    - target: {fileID: 4134876018333934119, guid: 92ec71468190c4441a2ccde88d1bdad9, type: 3}
      propertyPath: m_SizeDelta.y
      value: 3
      objectReference: {fileID: 0}
    - target: {fileID: 4134876018333934119, guid: 92ec71468190c4441a2ccde88d1bdad9, type: 3}
      propertyPath: m_LocalPosition.x
      value: 0
      objectReference: {fileID: 0}
    - target: {fileID: 4134876018333934119, guid: 92ec71468190c4441a2ccde88d1bdad9, type: 3}
      propertyPath: m_LocalPosition.y
      value: 0
      objectReference: {fileID: 0}
    - target: {fileID: 4134876018333934119, guid: 92ec71468190c4441a2ccde88d1bdad9, type: 3}
      propertyPath: m_LocalPosition.z
      value: 0
      objectReference: {fileID: 0}
    - target: {fileID: 4134876018333934119, guid: 92ec71468190c4441a2ccde88d1bdad9, type: 3}
      propertyPath: m_LocalRotation.w
      value: 1
      objectReference: {fileID: 0}
    - target: {fileID: 4134876018333934119, guid: 92ec71468190c4441a2ccde88d1bdad9, type: 3}
      propertyPath: m_LocalRotation.x
      value: -0
      objectReference: {fileID: 0}
    - target: {fileID: 4134876018333934119, guid: 92ec71468190c4441a2ccde88d1bdad9, type: 3}
      propertyPath: m_LocalRotation.y
      value: -0
      objectReference: {fileID: 0}
    - target: {fileID: 4134876018333934119, guid: 92ec71468190c4441a2ccde88d1bdad9, type: 3}
      propertyPath: m_LocalRotation.z
      value: -0
      objectReference: {fileID: 0}
    - target: {fileID: 4134876018333934119, guid: 92ec71468190c4441a2ccde88d1bdad9, type: 3}
      propertyPath: m_AnchoredPosition.x
      value: 0
      objectReference: {fileID: 0}
    - target: {fileID: 4134876018333934119, guid: 92ec71468190c4441a2ccde88d1bdad9, type: 3}
      propertyPath: m_AnchoredPosition.y
      value: 0
      objectReference: {fileID: 0}
    - target: {fileID: 4134876018333934119, guid: 92ec71468190c4441a2ccde88d1bdad9, type: 3}
      propertyPath: m_LocalEulerAnglesHint.x
      value: 0
      objectReference: {fileID: 0}
    - target: {fileID: 4134876018333934119, guid: 92ec71468190c4441a2ccde88d1bdad9, type: 3}
      propertyPath: m_LocalEulerAnglesHint.y
      value: 0
      objectReference: {fileID: 0}
    - target: {fileID: 4134876018333934119, guid: 92ec71468190c4441a2ccde88d1bdad9, type: 3}
      propertyPath: m_LocalEulerAnglesHint.z
      value: 0
      objectReference: {fileID: 0}
    - target: {fileID: 4134876018436328723, guid: 92ec71468190c4441a2ccde88d1bdad9, type: 3}
      propertyPath: m_text
      value: r
      objectReference: {fileID: 0}
    - target: {fileID: 4134876018436328723, guid: 92ec71468190c4441a2ccde88d1bdad9, type: 3}
      propertyPath: m_fontStyle
      value: 0
      objectReference: {fileID: 0}
    - target: {fileID: 4134876018436328723, guid: 92ec71468190c4441a2ccde88d1bdad9, type: 3}
      propertyPath: m_fontColor32.rgba
      value: 4294967295
      objectReference: {fileID: 0}
    m_RemovedComponents: []
    m_RemovedGameObjects: []
    m_AddedGameObjects: []
    m_AddedComponents: []
  m_SourcePrefab: {fileID: 100100000, guid: 92ec71468190c4441a2ccde88d1bdad9, type: 3}
--- !u!224 &5375989391030469053 stripped
RectTransform:
  m_CorrespondingSourceObject: {fileID: 4134876018333934119, guid: 92ec71468190c4441a2ccde88d1bdad9, type: 3}
  m_PrefabInstance: {fileID: 8356813984760898458}
  m_PrefabAsset: {fileID: 0}
--- !u!1001 &8364222268899762634
PrefabInstance:
  m_ObjectHideFlags: 0
  serializedVersion: 2
  m_Modification:
    serializedVersion: 3
    m_TransformParent: {fileID: 8451350456460832056}
    m_Modifications:
    - target: {fileID: 4134876018333934114, guid: 92ec71468190c4441a2ccde88d1bdad9, type: 3}
      propertyPath: m_Material
      value: 
      objectReference: {fileID: 0}
    - target: {fileID: 4134876018333934118, guid: 92ec71468190c4441a2ccde88d1bdad9, type: 3}
      propertyPath: m_Name
      value: KeyboardKey (4)
      objectReference: {fileID: 0}
    - target: {fileID: 4134876018333934119, guid: 92ec71468190c4441a2ccde88d1bdad9, type: 3}
      propertyPath: m_Pivot.x
      value: 0.5
      objectReference: {fileID: 0}
    - target: {fileID: 4134876018333934119, guid: 92ec71468190c4441a2ccde88d1bdad9, type: 3}
      propertyPath: m_Pivot.y
      value: 0.5
      objectReference: {fileID: 0}
    - target: {fileID: 4134876018333934119, guid: 92ec71468190c4441a2ccde88d1bdad9, type: 3}
      propertyPath: m_RootOrder
      value: 4
      objectReference: {fileID: 0}
    - target: {fileID: 4134876018333934119, guid: 92ec71468190c4441a2ccde88d1bdad9, type: 3}
      propertyPath: m_AnchorMax.x
      value: 0
      objectReference: {fileID: 0}
    - target: {fileID: 4134876018333934119, guid: 92ec71468190c4441a2ccde88d1bdad9, type: 3}
      propertyPath: m_AnchorMax.y
      value: 0
      objectReference: {fileID: 0}
    - target: {fileID: 4134876018333934119, guid: 92ec71468190c4441a2ccde88d1bdad9, type: 3}
      propertyPath: m_AnchorMin.x
      value: 0
      objectReference: {fileID: 0}
    - target: {fileID: 4134876018333934119, guid: 92ec71468190c4441a2ccde88d1bdad9, type: 3}
      propertyPath: m_AnchorMin.y
      value: 0
      objectReference: {fileID: 0}
    - target: {fileID: 4134876018333934119, guid: 92ec71468190c4441a2ccde88d1bdad9, type: 3}
      propertyPath: m_SizeDelta.x
      value: 3
      objectReference: {fileID: 0}
    - target: {fileID: 4134876018333934119, guid: 92ec71468190c4441a2ccde88d1bdad9, type: 3}
      propertyPath: m_SizeDelta.y
      value: 3
      objectReference: {fileID: 0}
    - target: {fileID: 4134876018333934119, guid: 92ec71468190c4441a2ccde88d1bdad9, type: 3}
      propertyPath: m_LocalPosition.x
      value: 0
      objectReference: {fileID: 0}
    - target: {fileID: 4134876018333934119, guid: 92ec71468190c4441a2ccde88d1bdad9, type: 3}
      propertyPath: m_LocalPosition.y
      value: 0
      objectReference: {fileID: 0}
    - target: {fileID: 4134876018333934119, guid: 92ec71468190c4441a2ccde88d1bdad9, type: 3}
      propertyPath: m_LocalPosition.z
      value: 0
      objectReference: {fileID: 0}
    - target: {fileID: 4134876018333934119, guid: 92ec71468190c4441a2ccde88d1bdad9, type: 3}
      propertyPath: m_LocalRotation.w
      value: 1
      objectReference: {fileID: 0}
    - target: {fileID: 4134876018333934119, guid: 92ec71468190c4441a2ccde88d1bdad9, type: 3}
      propertyPath: m_LocalRotation.x
      value: -0
      objectReference: {fileID: 0}
    - target: {fileID: 4134876018333934119, guid: 92ec71468190c4441a2ccde88d1bdad9, type: 3}
      propertyPath: m_LocalRotation.y
      value: -0
      objectReference: {fileID: 0}
    - target: {fileID: 4134876018333934119, guid: 92ec71468190c4441a2ccde88d1bdad9, type: 3}
      propertyPath: m_LocalRotation.z
      value: -0
      objectReference: {fileID: 0}
    - target: {fileID: 4134876018333934119, guid: 92ec71468190c4441a2ccde88d1bdad9, type: 3}
      propertyPath: m_AnchoredPosition.x
      value: 0
      objectReference: {fileID: 0}
    - target: {fileID: 4134876018333934119, guid: 92ec71468190c4441a2ccde88d1bdad9, type: 3}
      propertyPath: m_AnchoredPosition.y
      value: 0
      objectReference: {fileID: 0}
    - target: {fileID: 4134876018333934119, guid: 92ec71468190c4441a2ccde88d1bdad9, type: 3}
      propertyPath: m_LocalEulerAnglesHint.x
      value: 0
      objectReference: {fileID: 0}
    - target: {fileID: 4134876018333934119, guid: 92ec71468190c4441a2ccde88d1bdad9, type: 3}
      propertyPath: m_LocalEulerAnglesHint.y
      value: 0
      objectReference: {fileID: 0}
    - target: {fileID: 4134876018333934119, guid: 92ec71468190c4441a2ccde88d1bdad9, type: 3}
      propertyPath: m_LocalEulerAnglesHint.z
      value: 0
      objectReference: {fileID: 0}
    - target: {fileID: 4134876018436328723, guid: 92ec71468190c4441a2ccde88d1bdad9, type: 3}
      propertyPath: m_text
      value: t
      objectReference: {fileID: 0}
    - target: {fileID: 4134876018436328723, guid: 92ec71468190c4441a2ccde88d1bdad9, type: 3}
      propertyPath: m_fontStyle
      value: 0
      objectReference: {fileID: 0}
    - target: {fileID: 4134876018436328723, guid: 92ec71468190c4441a2ccde88d1bdad9, type: 3}
      propertyPath: m_fontColor32.rgba
      value: 4294967295
      objectReference: {fileID: 0}
    m_RemovedComponents: []
    m_RemovedGameObjects: []
    m_AddedGameObjects: []
    m_AddedComponents: []
  m_SourcePrefab: {fileID: 100100000, guid: 92ec71468190c4441a2ccde88d1bdad9, type: 3}
--- !u!224 &5580426141161604077 stripped
RectTransform:
  m_CorrespondingSourceObject: {fileID: 4134876018333934119, guid: 92ec71468190c4441a2ccde88d1bdad9, type: 3}
  m_PrefabInstance: {fileID: 8364222268899762634}
  m_PrefabAsset: {fileID: 0}
--- !u!1001 &8585865227552602828
PrefabInstance:
  m_ObjectHideFlags: 0
  serializedVersion: 2
  m_Modification:
    serializedVersion: 3
    m_TransformParent: {fileID: 6612378247091606621}
    m_Modifications:
    - target: {fileID: 4134876018333934114, guid: 92ec71468190c4441a2ccde88d1bdad9, type: 3}
      propertyPath: m_Material
      value: 
      objectReference: {fileID: 0}
    - target: {fileID: 4134876018333934118, guid: 92ec71468190c4441a2ccde88d1bdad9, type: 3}
      propertyPath: m_Name
      value: KeyboardKey (2)
      objectReference: {fileID: 0}
    - target: {fileID: 4134876018333934119, guid: 92ec71468190c4441a2ccde88d1bdad9, type: 3}
      propertyPath: m_Pivot.x
      value: 0.5
      objectReference: {fileID: 0}
    - target: {fileID: 4134876018333934119, guid: 92ec71468190c4441a2ccde88d1bdad9, type: 3}
      propertyPath: m_Pivot.y
      value: 0.5
      objectReference: {fileID: 0}
    - target: {fileID: 4134876018333934119, guid: 92ec71468190c4441a2ccde88d1bdad9, type: 3}
      propertyPath: m_RootOrder
      value: 2
      objectReference: {fileID: 0}
    - target: {fileID: 4134876018333934119, guid: 92ec71468190c4441a2ccde88d1bdad9, type: 3}
      propertyPath: m_AnchorMax.x
      value: 0
      objectReference: {fileID: 0}
    - target: {fileID: 4134876018333934119, guid: 92ec71468190c4441a2ccde88d1bdad9, type: 3}
      propertyPath: m_AnchorMax.y
      value: 1
      objectReference: {fileID: 0}
    - target: {fileID: 4134876018333934119, guid: 92ec71468190c4441a2ccde88d1bdad9, type: 3}
      propertyPath: m_AnchorMin.x
      value: 0
      objectReference: {fileID: 0}
    - target: {fileID: 4134876018333934119, guid: 92ec71468190c4441a2ccde88d1bdad9, type: 3}
      propertyPath: m_AnchorMin.y
      value: 1
      objectReference: {fileID: 0}
    - target: {fileID: 4134876018333934119, guid: 92ec71468190c4441a2ccde88d1bdad9, type: 3}
      propertyPath: m_SizeDelta.x
      value: 3
      objectReference: {fileID: 0}
    - target: {fileID: 4134876018333934119, guid: 92ec71468190c4441a2ccde88d1bdad9, type: 3}
      propertyPath: m_SizeDelta.y
      value: 3
      objectReference: {fileID: 0}
    - target: {fileID: 4134876018333934119, guid: 92ec71468190c4441a2ccde88d1bdad9, type: 3}
      propertyPath: m_LocalPosition.x
      value: 0
      objectReference: {fileID: 0}
    - target: {fileID: 4134876018333934119, guid: 92ec71468190c4441a2ccde88d1bdad9, type: 3}
      propertyPath: m_LocalPosition.y
      value: 0
      objectReference: {fileID: 0}
    - target: {fileID: 4134876018333934119, guid: 92ec71468190c4441a2ccde88d1bdad9, type: 3}
      propertyPath: m_LocalPosition.z
      value: 0
      objectReference: {fileID: 0}
    - target: {fileID: 4134876018333934119, guid: 92ec71468190c4441a2ccde88d1bdad9, type: 3}
      propertyPath: m_LocalRotation.w
      value: 1
      objectReference: {fileID: 0}
    - target: {fileID: 4134876018333934119, guid: 92ec71468190c4441a2ccde88d1bdad9, type: 3}
      propertyPath: m_LocalRotation.x
      value: -0
      objectReference: {fileID: 0}
    - target: {fileID: 4134876018333934119, guid: 92ec71468190c4441a2ccde88d1bdad9, type: 3}
      propertyPath: m_LocalRotation.y
      value: -0
      objectReference: {fileID: 0}
    - target: {fileID: 4134876018333934119, guid: 92ec71468190c4441a2ccde88d1bdad9, type: 3}
      propertyPath: m_LocalRotation.z
      value: -0
      objectReference: {fileID: 0}
    - target: {fileID: 4134876018333934119, guid: 92ec71468190c4441a2ccde88d1bdad9, type: 3}
      propertyPath: m_AnchoredPosition.x
      value: 7.9
      objectReference: {fileID: 0}
    - target: {fileID: 4134876018333934119, guid: 92ec71468190c4441a2ccde88d1bdad9, type: 3}
      propertyPath: m_AnchoredPosition.y
      value: -1.5
      objectReference: {fileID: 0}
    - target: {fileID: 4134876018333934119, guid: 92ec71468190c4441a2ccde88d1bdad9, type: 3}
      propertyPath: m_LocalEulerAnglesHint.x
      value: 0
      objectReference: {fileID: 0}
    - target: {fileID: 4134876018333934119, guid: 92ec71468190c4441a2ccde88d1bdad9, type: 3}
      propertyPath: m_LocalEulerAnglesHint.y
      value: 0
      objectReference: {fileID: 0}
    - target: {fileID: 4134876018333934119, guid: 92ec71468190c4441a2ccde88d1bdad9, type: 3}
      propertyPath: m_LocalEulerAnglesHint.z
      value: 0
      objectReference: {fileID: 0}
    - target: {fileID: 4134876018436328723, guid: 92ec71468190c4441a2ccde88d1bdad9, type: 3}
      propertyPath: m_text
      value: 3
      objectReference: {fileID: 0}
    - target: {fileID: 4134876018436328723, guid: 92ec71468190c4441a2ccde88d1bdad9, type: 3}
      propertyPath: m_fontStyle
      value: 0
      objectReference: {fileID: 0}
    - target: {fileID: 4134876018436328723, guid: 92ec71468190c4441a2ccde88d1bdad9, type: 3}
      propertyPath: m_fontColor32.rgba
      value: 4294967295
      objectReference: {fileID: 0}
    m_RemovedComponents: []
    m_RemovedGameObjects: []
    m_AddedGameObjects: []
    m_AddedComponents: []
  m_SourcePrefab: {fileID: 100100000, guid: 92ec71468190c4441a2ccde88d1bdad9, type: 3}
--- !u!224 &5639941851805243627 stripped
RectTransform:
  m_CorrespondingSourceObject: {fileID: 4134876018333934119, guid: 92ec71468190c4441a2ccde88d1bdad9, type: 3}
  m_PrefabInstance: {fileID: 8585865227552602828}
  m_PrefabAsset: {fileID: 0}
--- !u!1001 &8831357952670399399
PrefabInstance:
  m_ObjectHideFlags: 0
  serializedVersion: 2
  m_Modification:
    serializedVersion: 3
    m_TransformParent: {fileID: 1093109860516003748}
    m_Modifications:
    - target: {fileID: 4134876018333934114, guid: 92ec71468190c4441a2ccde88d1bdad9, type: 3}
      propertyPath: m_Material
      value: 
      objectReference: {fileID: 0}
    - target: {fileID: 4134876018333934118, guid: 92ec71468190c4441a2ccde88d1bdad9, type: 3}
      propertyPath: m_Name
      value: KeyboardKey (5)
      objectReference: {fileID: 0}
    - target: {fileID: 4134876018333934119, guid: 92ec71468190c4441a2ccde88d1bdad9, type: 3}
      propertyPath: m_Pivot.x
      value: 0.5
      objectReference: {fileID: 0}
    - target: {fileID: 4134876018333934119, guid: 92ec71468190c4441a2ccde88d1bdad9, type: 3}
      propertyPath: m_Pivot.y
      value: 0.5
      objectReference: {fileID: 0}
    - target: {fileID: 4134876018333934119, guid: 92ec71468190c4441a2ccde88d1bdad9, type: 3}
      propertyPath: m_RootOrder
      value: 5
      objectReference: {fileID: 0}
    - target: {fileID: 4134876018333934119, guid: 92ec71468190c4441a2ccde88d1bdad9, type: 3}
      propertyPath: m_AnchorMax.x
      value: 0
      objectReference: {fileID: 0}
    - target: {fileID: 4134876018333934119, guid: 92ec71468190c4441a2ccde88d1bdad9, type: 3}
      propertyPath: m_AnchorMax.y
      value: 0
      objectReference: {fileID: 0}
    - target: {fileID: 4134876018333934119, guid: 92ec71468190c4441a2ccde88d1bdad9, type: 3}
      propertyPath: m_AnchorMin.x
      value: 0
      objectReference: {fileID: 0}
    - target: {fileID: 4134876018333934119, guid: 92ec71468190c4441a2ccde88d1bdad9, type: 3}
      propertyPath: m_AnchorMin.y
      value: 0
      objectReference: {fileID: 0}
    - target: {fileID: 4134876018333934119, guid: 92ec71468190c4441a2ccde88d1bdad9, type: 3}
      propertyPath: m_SizeDelta.x
      value: 3
      objectReference: {fileID: 0}
    - target: {fileID: 4134876018333934119, guid: 92ec71468190c4441a2ccde88d1bdad9, type: 3}
      propertyPath: m_SizeDelta.y
      value: 3
      objectReference: {fileID: 0}
    - target: {fileID: 4134876018333934119, guid: 92ec71468190c4441a2ccde88d1bdad9, type: 3}
      propertyPath: m_LocalPosition.x
      value: 0
      objectReference: {fileID: 0}
    - target: {fileID: 4134876018333934119, guid: 92ec71468190c4441a2ccde88d1bdad9, type: 3}
      propertyPath: m_LocalPosition.y
      value: 0
      objectReference: {fileID: 0}
    - target: {fileID: 4134876018333934119, guid: 92ec71468190c4441a2ccde88d1bdad9, type: 3}
      propertyPath: m_LocalPosition.z
      value: 0
      objectReference: {fileID: 0}
    - target: {fileID: 4134876018333934119, guid: 92ec71468190c4441a2ccde88d1bdad9, type: 3}
      propertyPath: m_LocalRotation.w
      value: 1
      objectReference: {fileID: 0}
    - target: {fileID: 4134876018333934119, guid: 92ec71468190c4441a2ccde88d1bdad9, type: 3}
      propertyPath: m_LocalRotation.x
      value: -0
      objectReference: {fileID: 0}
    - target: {fileID: 4134876018333934119, guid: 92ec71468190c4441a2ccde88d1bdad9, type: 3}
      propertyPath: m_LocalRotation.y
      value: -0
      objectReference: {fileID: 0}
    - target: {fileID: 4134876018333934119, guid: 92ec71468190c4441a2ccde88d1bdad9, type: 3}
      propertyPath: m_LocalRotation.z
      value: -0
      objectReference: {fileID: 0}
    - target: {fileID: 4134876018333934119, guid: 92ec71468190c4441a2ccde88d1bdad9, type: 3}
      propertyPath: m_AnchoredPosition.x
      value: 0
      objectReference: {fileID: 0}
    - target: {fileID: 4134876018333934119, guid: 92ec71468190c4441a2ccde88d1bdad9, type: 3}
      propertyPath: m_AnchoredPosition.y
      value: 0
      objectReference: {fileID: 0}
    - target: {fileID: 4134876018333934119, guid: 92ec71468190c4441a2ccde88d1bdad9, type: 3}
      propertyPath: m_LocalEulerAnglesHint.x
      value: 0
      objectReference: {fileID: 0}
    - target: {fileID: 4134876018333934119, guid: 92ec71468190c4441a2ccde88d1bdad9, type: 3}
      propertyPath: m_LocalEulerAnglesHint.y
      value: 0
      objectReference: {fileID: 0}
    - target: {fileID: 4134876018333934119, guid: 92ec71468190c4441a2ccde88d1bdad9, type: 3}
      propertyPath: m_LocalEulerAnglesHint.z
      value: 0
      objectReference: {fileID: 0}
    - target: {fileID: 4134876018436328723, guid: 92ec71468190c4441a2ccde88d1bdad9, type: 3}
      propertyPath: m_text
      value: h
      objectReference: {fileID: 0}
    - target: {fileID: 4134876018436328723, guid: 92ec71468190c4441a2ccde88d1bdad9, type: 3}
      propertyPath: m_fontStyle
      value: 0
      objectReference: {fileID: 0}
    - target: {fileID: 4134876018436328723, guid: 92ec71468190c4441a2ccde88d1bdad9, type: 3}
      propertyPath: m_fontColor32.rgba
      value: 4294967295
      objectReference: {fileID: 0}
    m_RemovedComponents: []
    m_RemovedGameObjects: []
    m_AddedGameObjects: []
    m_AddedComponents: []
  m_SourcePrefab: {fileID: 100100000, guid: 92ec71468190c4441a2ccde88d1bdad9, type: 3}
--- !u!224 &4894654753393219968 stripped
RectTransform:
  m_CorrespondingSourceObject: {fileID: 4134876018333934119, guid: 92ec71468190c4441a2ccde88d1bdad9, type: 3}
  m_PrefabInstance: {fileID: 8831357952670399399}
  m_PrefabAsset: {fileID: 0}
--- !u!1001 &9165384546067721895
PrefabInstance:
  m_ObjectHideFlags: 0
  serializedVersion: 2
  m_Modification:
    serializedVersion: 3
    m_TransformParent: {fileID: 6612378247091606621}
    m_Modifications:
    - target: {fileID: 4134876018333934114, guid: 92ec71468190c4441a2ccde88d1bdad9, type: 3}
      propertyPath: m_Material
      value: 
      objectReference: {fileID: 0}
    - target: {fileID: 4134876018333934118, guid: 92ec71468190c4441a2ccde88d1bdad9, type: 3}
      propertyPath: m_Name
      value: KeyboardKey (1)
      objectReference: {fileID: 0}
    - target: {fileID: 4134876018333934119, guid: 92ec71468190c4441a2ccde88d1bdad9, type: 3}
      propertyPath: m_Pivot.x
      value: 0.5
      objectReference: {fileID: 0}
    - target: {fileID: 4134876018333934119, guid: 92ec71468190c4441a2ccde88d1bdad9, type: 3}
      propertyPath: m_Pivot.y
      value: 0.5
      objectReference: {fileID: 0}
    - target: {fileID: 4134876018333934119, guid: 92ec71468190c4441a2ccde88d1bdad9, type: 3}
      propertyPath: m_RootOrder
      value: 1
      objectReference: {fileID: 0}
    - target: {fileID: 4134876018333934119, guid: 92ec71468190c4441a2ccde88d1bdad9, type: 3}
      propertyPath: m_AnchorMax.x
      value: 0
      objectReference: {fileID: 0}
    - target: {fileID: 4134876018333934119, guid: 92ec71468190c4441a2ccde88d1bdad9, type: 3}
      propertyPath: m_AnchorMax.y
      value: 1
      objectReference: {fileID: 0}
    - target: {fileID: 4134876018333934119, guid: 92ec71468190c4441a2ccde88d1bdad9, type: 3}
      propertyPath: m_AnchorMin.x
      value: 0
      objectReference: {fileID: 0}
    - target: {fileID: 4134876018333934119, guid: 92ec71468190c4441a2ccde88d1bdad9, type: 3}
      propertyPath: m_AnchorMin.y
      value: 1
      objectReference: {fileID: 0}
    - target: {fileID: 4134876018333934119, guid: 92ec71468190c4441a2ccde88d1bdad9, type: 3}
      propertyPath: m_SizeDelta.x
      value: 3
      objectReference: {fileID: 0}
    - target: {fileID: 4134876018333934119, guid: 92ec71468190c4441a2ccde88d1bdad9, type: 3}
      propertyPath: m_SizeDelta.y
      value: 3
      objectReference: {fileID: 0}
    - target: {fileID: 4134876018333934119, guid: 92ec71468190c4441a2ccde88d1bdad9, type: 3}
      propertyPath: m_LocalPosition.x
      value: 0
      objectReference: {fileID: 0}
    - target: {fileID: 4134876018333934119, guid: 92ec71468190c4441a2ccde88d1bdad9, type: 3}
      propertyPath: m_LocalPosition.y
      value: 0
      objectReference: {fileID: 0}
    - target: {fileID: 4134876018333934119, guid: 92ec71468190c4441a2ccde88d1bdad9, type: 3}
      propertyPath: m_LocalPosition.z
      value: 0
      objectReference: {fileID: 0}
    - target: {fileID: 4134876018333934119, guid: 92ec71468190c4441a2ccde88d1bdad9, type: 3}
      propertyPath: m_LocalRotation.w
      value: 1
      objectReference: {fileID: 0}
    - target: {fileID: 4134876018333934119, guid: 92ec71468190c4441a2ccde88d1bdad9, type: 3}
      propertyPath: m_LocalRotation.x
      value: -0
      objectReference: {fileID: 0}
    - target: {fileID: 4134876018333934119, guid: 92ec71468190c4441a2ccde88d1bdad9, type: 3}
      propertyPath: m_LocalRotation.y
      value: -0
      objectReference: {fileID: 0}
    - target: {fileID: 4134876018333934119, guid: 92ec71468190c4441a2ccde88d1bdad9, type: 3}
      propertyPath: m_LocalRotation.z
      value: -0
      objectReference: {fileID: 0}
    - target: {fileID: 4134876018333934119, guid: 92ec71468190c4441a2ccde88d1bdad9, type: 3}
      propertyPath: m_AnchoredPosition.x
      value: 4.7
      objectReference: {fileID: 0}
    - target: {fileID: 4134876018333934119, guid: 92ec71468190c4441a2ccde88d1bdad9, type: 3}
      propertyPath: m_AnchoredPosition.y
      value: -1.5
      objectReference: {fileID: 0}
    - target: {fileID: 4134876018333934119, guid: 92ec71468190c4441a2ccde88d1bdad9, type: 3}
      propertyPath: m_LocalEulerAnglesHint.x
      value: 0
      objectReference: {fileID: 0}
    - target: {fileID: 4134876018333934119, guid: 92ec71468190c4441a2ccde88d1bdad9, type: 3}
      propertyPath: m_LocalEulerAnglesHint.y
      value: 0
      objectReference: {fileID: 0}
    - target: {fileID: 4134876018333934119, guid: 92ec71468190c4441a2ccde88d1bdad9, type: 3}
      propertyPath: m_LocalEulerAnglesHint.z
      value: 0
      objectReference: {fileID: 0}
    - target: {fileID: 4134876018436328723, guid: 92ec71468190c4441a2ccde88d1bdad9, type: 3}
<<<<<<< HEAD
=======
      propertyPath: m_text
      value: 2
      objectReference: {fileID: 0}
    - target: {fileID: 4134876018436328723, guid: 92ec71468190c4441a2ccde88d1bdad9, type: 3}
>>>>>>> 67e8a8fb
      propertyPath: m_fontStyle
      value: 0
      objectReference: {fileID: 0}
    - target: {fileID: 4134876018436328723, guid: 92ec71468190c4441a2ccde88d1bdad9, type: 3}
      propertyPath: m_fontColor32.rgba
      value: 4294967295
      objectReference: {fileID: 0}
    m_RemovedComponents: []
    m_RemovedGameObjects: []
    m_AddedGameObjects: []
    m_AddedComponents: []
  m_SourcePrefab: {fileID: 100100000, guid: 92ec71468190c4441a2ccde88d1bdad9, type: 3}
--- !u!224 &5067670515534777472 stripped
RectTransform:
  m_CorrespondingSourceObject: {fileID: 4134876018333934119, guid: 92ec71468190c4441a2ccde88d1bdad9, type: 3}
  m_PrefabInstance: {fileID: 9165384546067721895}
  m_PrefabAsset: {fileID: 0}<|MERGE_RESOLUTION|>--- conflicted
+++ resolved
@@ -26,19 +26,6 @@
   m_PrefabInstance: {fileID: 0}
   m_PrefabAsset: {fileID: 0}
   m_GameObject: {fileID: 106725648231233104}
-<<<<<<< HEAD
-  m_LocalRotation: {x: 0, y: 0, z: 0, w: 1}
-  m_LocalPosition: {x: 0, y: 0, z: 0}
-  m_LocalScale: {x: 1, y: 1, z: 1}
-  m_ConstrainProportionsScale: 0
-  m_Children: []
-  m_Father: {fileID: 5882378055200361980}
-  m_LocalEulerAnglesHint: {x: 0, y: 0, z: 0}
-  m_AnchorMin: {x: 0, y: 0}
-  m_AnchorMax: {x: 1, y: 1}
-  m_AnchoredPosition: {x: -1.065, y: 1.11}
-  m_SizeDelta: {x: 13.313, y: -1.755}
-=======
   m_LocalRotation: {x: -0.04361941, y: -0, z: -0, w: 0.99904823}
   m_LocalPosition: {x: 0, y: 0, z: 0.12}
   m_LocalScale: {x: 1, y: 1, z: 1}
@@ -51,7 +38,6 @@
   m_AnchorMax: {x: 1, y: 1}
   m_AnchoredPosition: {x: 0.030000687, y: -0.08}
   m_SizeDelta: {x: 13.312996, y: -1.7550011}
->>>>>>> 67e8a8fb
   m_Pivot: {x: 0.5, y: 0.5}
 --- !u!222 &8142407110145818649
 CanvasRenderer:
@@ -611,13 +597,8 @@
   m_PrefabInstance: {fileID: 0}
   m_PrefabAsset: {fileID: 0}
   m_GameObject: {fileID: 1434552304697946264}
-<<<<<<< HEAD
-  m_LocalRotation: {x: 0, y: 0, z: 0, w: 1}
-  m_LocalPosition: {x: 0, y: 0, z: -0}
-=======
   m_LocalRotation: {x: -0, y: -0, z: -0, w: 1}
   m_LocalPosition: {x: 0, y: 0, z: 0}
->>>>>>> 67e8a8fb
   m_LocalScale: {x: 1, y: 1, z: 1}
   m_ConstrainProportionsScale: 0
   m_Children:
@@ -631,13 +612,8 @@
   m_LocalEulerAnglesHint: {x: 0, y: 0, z: 0}
   m_AnchorMin: {x: 0, y: 0}
   m_AnchorMax: {x: 1, y: 1}
-<<<<<<< HEAD
-  m_AnchoredPosition: {x: -1.1, y: 1.125}
-  m_SizeDelta: {x: 12.099, y: -3.04}
-=======
   m_AnchoredPosition: {x: 0, y: 0.01499939}
   m_SizeDelta: {x: -1.2139997, y: -1.2850027}
->>>>>>> 67e8a8fb
   m_Pivot: {x: 0.5, y: 0.5}
 --- !u!222 &4771439632830352958
 CanvasRenderer:
@@ -718,7 +694,6 @@
   radius: 0.71
   image: {fileID: 978111592713592873}
 --- !u!1 &1603059432742305307
-<<<<<<< HEAD
 GameObject:
   m_ObjectHideFlags: 0
   m_CorrespondingSourceObject: {fileID: 0}
@@ -819,523 +794,6 @@
   m_AnchorMax: {x: 1, y: 1}
   m_AnchoredPosition: {x: 0, y: 0}
   m_SizeDelta: {x: 0, y: 0}
-  m_Pivot: {x: 0.5, y: 0.5}
---- !u!222 &8680397041547857499
-CanvasRenderer:
-  m_ObjectHideFlags: 0
-  m_CorrespondingSourceObject: {fileID: 0}
-  m_PrefabInstance: {fileID: 0}
-  m_PrefabAsset: {fileID: 0}
-  m_GameObject: {fileID: 2005911473661189606}
-  m_CullTransparentMesh: 1
---- !u!114 &8492224737011309216
-MonoBehaviour:
-  m_ObjectHideFlags: 0
-  m_CorrespondingSourceObject: {fileID: 0}
-  m_PrefabInstance: {fileID: 0}
-  m_PrefabAsset: {fileID: 0}
-  m_GameObject: {fileID: 2005911473661189606}
-  m_Enabled: 1
-  m_EditorHideFlags: 0
-  m_Script: {fileID: 11500000, guid: f4688fdb7df04437aeb418b961361dc5, type: 3}
-  m_Name: 
-  m_EditorClassIdentifier: 
-  m_Material: {fileID: 0}
-  m_Color: {r: 1, g: 1, b: 1, a: 1}
-  m_RaycastTarget: 1
-  m_RaycastPadding: {x: 0, y: 0, z: 0, w: 0}
-  m_Maskable: 1
-  m_OnCullStateChanged:
-    m_PersistentCalls:
-      m_Calls: []
-  m_text: Shift
-  m_isRightToLeft: 0
-  m_fontAsset: {fileID: 11400000, guid: 8f586378b4e144a9851e7b34d9b748ee, type: 2}
-  m_sharedMaterial: {fileID: 2180264, guid: 8f586378b4e144a9851e7b34d9b748ee, type: 2}
-  m_fontSharedMaterials: []
-  m_fontMaterial: {fileID: 0}
-  m_fontMaterials: []
-  m_fontColor32:
-    serializedVersion: 2
-    rgba: 4294967295
-  m_fontColor: {r: 1, g: 1, b: 1, a: 1}
-  m_enableVertexGradient: 0
-  m_colorMode: 3
-  m_fontColorGradient:
-    topLeft: {r: 1, g: 1, b: 1, a: 1}
-    topRight: {r: 1, g: 1, b: 1, a: 1}
-    bottomLeft: {r: 1, g: 1, b: 1, a: 1}
-    bottomRight: {r: 1, g: 1, b: 1, a: 1}
-  m_fontColorGradientPreset: {fileID: 0}
-  m_spriteAsset: {fileID: 0}
-  m_tintAllSprites: 0
-  m_StyleSheet: {fileID: 0}
-  m_TextStyleHashCode: -1183493901
-  m_overrideHtmlColors: 0
-  m_faceColor:
-    serializedVersion: 2
-    rgba: 4294967295
-  m_fontSize: 1.2
-  m_fontSizeBase: 1.2
-  m_fontWeight: 400
-  m_enableAutoSizing: 0
-  m_fontSizeMin: 18
-  m_fontSizeMax: 72
-  m_fontStyle: 0
-  m_HorizontalAlignment: 2
-  m_VerticalAlignment: 512
-  m_textAlignment: 65535
-  m_characterSpacing: 0
-  m_wordSpacing: 0
-  m_lineSpacing: 0
-  m_lineSpacingMax: 0
-  m_paragraphSpacing: 0
-  m_charWidthMaxAdj: 0
-  m_TextWrappingMode: 1
-  m_wordWrappingRatios: 0.4
-  m_overflowMode: 0
-  m_linkedTextComponent: {fileID: 0}
-  parentLinkedComponent: {fileID: 0}
-  m_enableKerning: 1
-  m_ActiveFontFeatures: 6e72656b
-  m_enableExtraPadding: 0
-  checkPaddingRequired: 0
-  m_isRichText: 1
-  m_EmojiFallbackSupport: 1
-  m_parseCtrlCharacters: 1
-  m_isOrthographic: 1
-  m_isCullingEnabled: 0
-  m_horizontalMapping: 0
-  m_verticalMapping: 0
-  m_uvLineOffset: 0
-  m_geometrySortingOrder: 0
-  m_IsTextObjectScaleStatic: 0
-  m_VertexBufferAutoSizeReduction: 0
-  m_useMaxVisibleDescender: 1
-  m_pageToDisplay: 1
-  m_margin: {x: 0, y: 0, z: 0, w: 0}
-  m_isUsingLegacyAnimationComponent: 0
-  m_isVolumetricText: 0
-  m_hasFontAssetChanged: 0
-  m_baseMaterial: {fileID: 0}
-  m_maskOffset: {x: 0, y: 0, z: 0, w: 0}
---- !u!1 &2027195028197981206
-GameObject:
-  m_ObjectHideFlags: 0
-  m_CorrespondingSourceObject: {fileID: 0}
-  m_PrefabInstance: {fileID: 0}
-  m_PrefabAsset: {fileID: 0}
-  serializedVersion: 6
-  m_Component:
-  - component: {fileID: 953808233680486978}
-  - component: {fileID: 8370280178998569702}
-  - component: {fileID: 5348804951994581652}
-  - component: {fileID: 9026239631843890315}
-  - component: {fileID: 6742827240634799330}
-  m_Layer: 5
-  m_Name: ShiftButton1
-  m_TagString: Untagged
-  m_Icon: {fileID: 0}
-  m_NavMeshLayer: 0
-  m_StaticEditorFlags: 0
-  m_IsActive: 1
---- !u!224 &953808233680486978
-RectTransform:
-  m_ObjectHideFlags: 0
-  m_CorrespondingSourceObject: {fileID: 0}
-  m_PrefabInstance: {fileID: 0}
-  m_PrefabAsset: {fileID: 0}
-  m_GameObject: {fileID: 2027195028197981206}
-  m_LocalRotation: {x: -0, y: -0, z: -0, w: 1}
-  m_LocalPosition: {x: 0, y: 0, z: 0}
-  m_LocalScale: {x: 1, y: 1, z: 1}
-  m_ConstrainProportionsScale: 0
-  m_Children:
-  - {fileID: 4723667892483580028}
-  m_Father: {fileID: 6471338919264333816}
-  m_LocalEulerAnglesHint: {x: 0, y: 0, z: 0}
-  m_AnchorMin: {x: 0, y: 0}
-  m_AnchorMax: {x: 0, y: 0}
-  m_AnchoredPosition: {x: 0, y: 0}
-  m_SizeDelta: {x: 4.3, y: 3}
-  m_Pivot: {x: 0.5, y: 0.5}
---- !u!222 &8370280178998569702
-CanvasRenderer:
-  m_ObjectHideFlags: 0
-  m_CorrespondingSourceObject: {fileID: 0}
-  m_PrefabInstance: {fileID: 0}
-  m_PrefabAsset: {fileID: 0}
-  m_GameObject: {fileID: 2027195028197981206}
-  m_CullTransparentMesh: 1
---- !u!114 &5348804951994581652
-MonoBehaviour:
-  m_ObjectHideFlags: 0
-  m_CorrespondingSourceObject: {fileID: 0}
-  m_PrefabInstance: {fileID: 0}
-  m_PrefabAsset: {fileID: 0}
-  m_GameObject: {fileID: 2027195028197981206}
-  m_Enabled: 1
-  m_EditorHideFlags: 0
-  m_Script: {fileID: 11500000, guid: fe87c0e1cc204ed48ad3b37840f39efc, type: 3}
-  m_Name: 
-  m_EditorClassIdentifier: 
-  m_Material: {fileID: 0}
-  m_Color: {r: 1, g: 1, b: 1, a: 1}
-  m_RaycastTarget: 1
-  m_RaycastPadding: {x: 0, y: 0, z: 0, w: 0}
-  m_Maskable: 1
-  m_OnCullStateChanged:
-    m_PersistentCalls:
-      m_Calls: []
-  m_Sprite: {fileID: 0}
-  m_Type: 1
-  m_PreserveAspect: 0
-  m_FillCenter: 1
-  m_FillMethod: 4
-  m_FillAmount: 1
-  m_FillClockwise: 1
-  m_FillOrigin: 0
-  m_UseSpriteMesh: 0
-  m_PixelsPerUnitMultiplier: 20
---- !u!114 &9026239631843890315
-MonoBehaviour:
-  m_ObjectHideFlags: 0
-  m_CorrespondingSourceObject: {fileID: 0}
-  m_PrefabInstance: {fileID: 0}
-  m_PrefabAsset: {fileID: 0}
-  m_GameObject: {fileID: 2027195028197981206}
-  m_Enabled: 1
-  m_EditorHideFlags: 0
-  m_Script: {fileID: 11500000, guid: 4e29b1a8efbd4b44bb3f3716e73f07ff, type: 3}
-  m_Name: 
-  m_EditorClassIdentifier: 
-  m_Navigation:
-    m_Mode: 3
-    m_WrapAround: 0
-    m_SelectOnUp: {fileID: 0}
-    m_SelectOnDown: {fileID: 0}
-    m_SelectOnLeft: {fileID: 0}
-    m_SelectOnRight: {fileID: 0}
-  m_Transition: 1
-  m_Colors:
-    m_NormalColor: {r: 0.18039216, g: 0.21960786, b: 0.2509804, a: 1}
-    m_HighlightedColor: {r: 0.2749644, g: 0.3161267, b: 0.3490566, a: 1}
-    m_PressedColor: {r: 0.18039216, g: 0.21960786, b: 0.2509804, a: 1}
-    m_SelectedColor: {r: 0.18039216, g: 0.21960786, b: 0.2509804, a: 1}
-    m_DisabledColor: {r: 0.78431374, g: 0.78431374, b: 0.78431374, a: 0.5019608}
-    m_ColorMultiplier: 1
-    m_FadeDuration: 0.1
-  m_SpriteState:
-    m_HighlightedSprite: {fileID: 0}
-    m_PressedSprite: {fileID: 0}
-    m_SelectedSprite: {fileID: 0}
-    m_DisabledSprite: {fileID: 0}
-  m_AnimationTriggers:
-    m_NormalTrigger: Normal
-    m_HighlightedTrigger: Highlighted
-    m_PressedTrigger: Pressed
-    m_SelectedTrigger: Selected
-    m_DisabledTrigger: Disabled
-  m_Interactable: 1
-  m_TargetGraphic: {fileID: 5348804951994581652}
-  m_OnClick:
-    m_PersistentCalls:
-      m_Calls: []
---- !u!114 &6742827240634799330
-MonoBehaviour:
-  m_ObjectHideFlags: 0
-  m_CorrespondingSourceObject: {fileID: 0}
-  m_PrefabInstance: {fileID: 0}
-  m_PrefabAsset: {fileID: 0}
-  m_GameObject: {fileID: 2027195028197981206}
-  m_Enabled: 1
-  m_EditorHideFlags: 0
-  m_Script: {fileID: 11500000, guid: 7434d126d65a44c07a9eb516e3307e49, type: 3}
-  m_Name: 
-  m_EditorClassIdentifier: Nobi.UiRoundedCorners::Nobi.UiRoundedCorners.ImageWithRoundedCorners
-  radius: 0.4
-  image: {fileID: 5348804951994581652}
---- !u!1 &2112221845777711012
-GameObject:
-  m_ObjectHideFlags: 0
-  m_CorrespondingSourceObject: {fileID: 0}
-  m_PrefabInstance: {fileID: 0}
-  m_PrefabAsset: {fileID: 0}
-  serializedVersion: 6
-  m_Component:
-  - component: {fileID: 5266474816268810883}
-  - component: {fileID: 4427535503952290102}
-  m_Layer: 5
-  m_Name: NumPad
-  m_TagString: Untagged
-  m_Icon: {fileID: 0}
-  m_NavMeshLayer: 0
-  m_StaticEditorFlags: 0
-  m_IsActive: 1
---- !u!224 &5266474816268810883
-RectTransform:
-  m_ObjectHideFlags: 0
-  m_CorrespondingSourceObject: {fileID: 0}
-  m_PrefabInstance: {fileID: 0}
-  m_PrefabAsset: {fileID: 0}
-  m_GameObject: {fileID: 2112221845777711012}
-  m_LocalRotation: {x: -0, y: -0, z: -0, w: 1}
-  m_LocalPosition: {x: 0, y: 0, z: -0}
-  m_LocalScale: {x: 1, y: 1, z: 1}
-  m_ConstrainProportionsScale: 0
-  m_Children:
-  - {fileID: 6612378247091606621}
-  - {fileID: 8703415000077144950}
-  - {fileID: 5055137777721239513}
-  - {fileID: 5541079632402223288}
-  m_Father: {fileID: 5882378055200361980}
-  m_LocalEulerAnglesHint: {x: 0, y: 0, z: 0}
-  m_AnchorMin: {x: 0, y: 1}
-  m_AnchorMax: {x: 0, y: 1}
-  m_AnchoredPosition: {x: 32.300003, y: -11.013}
-  m_SizeDelta: {x: 9.387, y: 12.381}
-  m_Pivot: {x: 0.5, y: 0.5}
---- !u!114 &4427535503952290102
-MonoBehaviour:
-  m_ObjectHideFlags: 0
-  m_CorrespondingSourceObject: {fileID: 0}
-  m_PrefabInstance: {fileID: 0}
-  m_PrefabAsset: {fileID: 0}
-  m_GameObject: {fileID: 2112221845777711012}
-  m_Enabled: 1
-  m_EditorHideFlags: 0
-  m_Script: {fileID: 11500000, guid: 59f8146938fff824cb5fd77236b75775, type: 3}
-  m_Name: 
-  m_EditorClassIdentifier: UnityEngine.UI::UnityEngine.UI.VerticalLayoutGroup
-  m_Padding:
-    m_Left: 0
-    m_Right: 0
-    m_Top: 0
-    m_Bottom: 0
-  m_ChildAlignment: 0
-  m_Spacing: 0
-  m_ChildForceExpandWidth: 1
-  m_ChildForceExpandHeight: 1
-  m_ChildControlWidth: 0
-  m_ChildControlHeight: 0
-  m_ChildScaleWidth: 0
-  m_ChildScaleHeight: 0
-  m_ReverseArrangement: 0
---- !u!1 &2183381448802343484
-=======
->>>>>>> 67e8a8fb
-GameObject:
-  m_ObjectHideFlags: 0
-  m_CorrespondingSourceObject: {fileID: 0}
-  m_PrefabInstance: {fileID: 0}
-  m_PrefabAsset: {fileID: 0}
-  serializedVersion: 6
-  m_Component:
-<<<<<<< HEAD
-  - component: {fileID: 7376421728615613333}
-  - component: {fileID: 1639435298702017065}
-  - component: {fileID: 5158738927559242036}
-  - component: {fileID: 7493263064005321298}
-  - component: {fileID: 1831166747842071881}
-=======
-  - component: {fileID: 8703415000077144950}
-  - component: {fileID: 1947627324715411622}
->>>>>>> 67e8a8fb
-  m_Layer: 5
-  m_Name: Row2
-  m_TagString: Untagged
-  m_Icon: {fileID: 0}
-  m_NavMeshLayer: 0
-  m_StaticEditorFlags: 0
-  m_IsActive: 1
---- !u!224 &8703415000077144950
-RectTransform:
-  m_ObjectHideFlags: 0
-  m_CorrespondingSourceObject: {fileID: 0}
-  m_PrefabInstance: {fileID: 0}
-  m_PrefabAsset: {fileID: 0}
-  m_GameObject: {fileID: 1603059432742305307}
-  m_LocalRotation: {x: -0, y: -0, z: -0, w: 1}
-  m_LocalPosition: {x: 0, y: 0, z: 0.000034132972}
-  m_LocalScale: {x: 1, y: 1, z: 1}
-  m_ConstrainProportionsScale: 0
-  m_Children:
-  - {fileID: 603734168323186149}
-  - {fileID: 3478351524171630729}
-  - {fileID: 7094115504666921739}
-  m_Father: {fileID: 5266474816268810883}
-  m_LocalEulerAnglesHint: {x: 0, y: 0, z: 0}
-  m_AnchorMin: {x: 0, y: 0}
-  m_AnchorMax: {x: 0, y: 0}
-  m_AnchoredPosition: {x: 0, y: 0}
-  m_SizeDelta: {x: 9.436, y: 3}
-  m_Pivot: {x: 0.5, y: 0.5}
-<<<<<<< HEAD
---- !u!222 &1639435298702017065
-CanvasRenderer:
-  m_ObjectHideFlags: 0
-  m_CorrespondingSourceObject: {fileID: 0}
-  m_PrefabInstance: {fileID: 0}
-  m_PrefabAsset: {fileID: 0}
-  m_GameObject: {fileID: 2183381448802343484}
-  m_CullTransparentMesh: 1
---- !u!114 &5158738927559242036
-MonoBehaviour:
-  m_ObjectHideFlags: 0
-  m_CorrespondingSourceObject: {fileID: 0}
-  m_PrefabInstance: {fileID: 0}
-  m_PrefabAsset: {fileID: 0}
-  m_GameObject: {fileID: 2183381448802343484}
-  m_Enabled: 1
-  m_EditorHideFlags: 0
-  m_Script: {fileID: 11500000, guid: fe87c0e1cc204ed48ad3b37840f39efc, type: 3}
-  m_Name: 
-  m_EditorClassIdentifier: 
-  m_Material: {fileID: 0}
-  m_Color: {r: 1, g: 1, b: 1, a: 1}
-  m_RaycastTarget: 1
-  m_RaycastPadding: {x: 0, y: 0, z: 0, w: 0}
-  m_Maskable: 1
-  m_OnCullStateChanged:
-    m_PersistentCalls:
-      m_Calls: []
-  m_Sprite: {fileID: 0}
-  m_Type: 1
-  m_PreserveAspect: 0
-  m_FillCenter: 1
-  m_FillMethod: 4
-  m_FillAmount: 1
-  m_FillClockwise: 1
-  m_FillOrigin: 0
-  m_UseSpriteMesh: 0
-  m_PixelsPerUnitMultiplier: 20
---- !u!114 &7493263064005321298
-=======
---- !u!114 &1947627324715411622
->>>>>>> 67e8a8fb
-MonoBehaviour:
-  m_ObjectHideFlags: 0
-  m_CorrespondingSourceObject: {fileID: 0}
-  m_PrefabInstance: {fileID: 0}
-  m_PrefabAsset: {fileID: 0}
-  m_GameObject: {fileID: 1603059432742305307}
-  m_Enabled: 1
-  m_EditorHideFlags: 0
-  m_Script: {fileID: 11500000, guid: 30649d3a9faa99c48a7b1166b86bf2a0, type: 3}
-  m_Name: 
-  m_EditorClassIdentifier: 
-<<<<<<< HEAD
-  m_Navigation:
-    m_Mode: 3
-    m_WrapAround: 0
-    m_SelectOnUp: {fileID: 0}
-    m_SelectOnDown: {fileID: 0}
-    m_SelectOnLeft: {fileID: 0}
-    m_SelectOnRight: {fileID: 0}
-  m_Transition: 1
-  m_Colors:
-    m_NormalColor: {r: 0.18039216, g: 0.21960786, b: 0.2509804, a: 1}
-    m_HighlightedColor: {r: 0.2749644, g: 0.3161267, b: 0.3490566, a: 1}
-    m_PressedColor: {r: 0.2749644, g: 0.3161267, b: 0.3490566, a: 1}
-    m_SelectedColor: {r: 0.18039216, g: 0.21960786, b: 0.2509804, a: 1}
-    m_DisabledColor: {r: 0.78431374, g: 0.78431374, b: 0.78431374, a: 0.5019608}
-    m_ColorMultiplier: 1
-    m_FadeDuration: 0.1
-  m_SpriteState:
-    m_HighlightedSprite: {fileID: 0}
-    m_PressedSprite: {fileID: 0}
-    m_SelectedSprite: {fileID: 0}
-    m_DisabledSprite: {fileID: 0}
-  m_AnimationTriggers:
-    m_NormalTrigger: Normal
-    m_HighlightedTrigger: Highlighted
-    m_PressedTrigger: Pressed
-    m_SelectedTrigger: Selected
-    m_DisabledTrigger: Disabled
-  m_Interactable: 1
-  m_TargetGraphic: {fileID: 5158738927559242036}
-  m_OnClick:
-    m_PersistentCalls:
-      m_Calls: []
---- !u!114 &1831166747842071881
-MonoBehaviour:
-  m_ObjectHideFlags: 0
-  m_CorrespondingSourceObject: {fileID: 0}
-  m_PrefabInstance: {fileID: 0}
-  m_PrefabAsset: {fileID: 0}
-  m_GameObject: {fileID: 2183381448802343484}
-  m_Enabled: 1
-  m_EditorHideFlags: 0
-  m_Script: {fileID: 11500000, guid: 7434d126d65a44c07a9eb516e3307e49, type: 3}
-  m_Name: 
-  m_EditorClassIdentifier: Nobi.UiRoundedCorners::Nobi.UiRoundedCorners.ImageWithRoundedCorners
-  radius: 0.4
-  image: {fileID: 5158738927559242036}
---- !u!1 &2491713084037542120
-=======
-  m_Padding:
-    m_Left: 0
-    m_Right: 0
-    m_Top: 0
-    m_Bottom: 0
-  m_ChildAlignment: 4
-  m_Spacing: 0.2
-  m_ChildForceExpandWidth: 0
-  m_ChildForceExpandHeight: 0
-  m_ChildControlWidth: 0
-  m_ChildControlHeight: 0
-  m_ChildScaleWidth: 0
-  m_ChildScaleHeight: 0
-  m_ReverseArrangement: 0
---- !u!1 &2005911473661189606
->>>>>>> 67e8a8fb
-GameObject:
-  m_ObjectHideFlags: 0
-  m_CorrespondingSourceObject: {fileID: 0}
-  m_PrefabInstance: {fileID: 0}
-  m_PrefabAsset: {fileID: 0}
-  serializedVersion: 6
-  m_Component:
-  - component: {fileID: 4723667892483580028}
-  - component: {fileID: 8680397041547857499}
-  - component: {fileID: 8492224737011309216}
-  m_Layer: 5
-  m_Name: Text (TMP)
-  m_TagString: Untagged
-  m_Icon: {fileID: 0}
-  m_NavMeshLayer: 0
-  m_StaticEditorFlags: 0
-  m_IsActive: 1
---- !u!224 &4723667892483580028
-RectTransform:
-  m_ObjectHideFlags: 0
-  m_CorrespondingSourceObject: {fileID: 0}
-  m_PrefabInstance: {fileID: 0}
-  m_PrefabAsset: {fileID: 0}
-  m_GameObject: {fileID: 2005911473661189606}
-  m_LocalRotation: {x: 0, y: 0, z: 0, w: 1}
-  m_LocalPosition: {x: 0, y: 0, z: 0.0000014901161}
-  m_LocalScale: {x: 1, y: 1, z: 1}
-<<<<<<< HEAD
-  m_ConstrainProportionsScale: 1
-  m_Children:
-  - {fileID: 3992648021887785940}
-  m_Father: {fileID: 5882378055200361980}
-  m_LocalEulerAnglesHint: {x: 0, y: 0, z: 0}
-  m_AnchorMin: {x: 0, y: 1}
-  m_AnchorMax: {x: 0, y: 1}
-  m_AnchoredPosition: {x: 15.500001, y: -2.67}
-  m_SizeDelta: {x: 43.254, y: 3}
-=======
-  m_ConstrainProportionsScale: 0
-  m_Children: []
-  m_Father: {fileID: 953808233680486978}
-  m_LocalEulerAnglesHint: {x: 0, y: 0, z: 0}
-  m_AnchorMin: {x: 0, y: 0}
-  m_AnchorMax: {x: 1, y: 1}
-  m_AnchoredPosition: {x: 0, y: 0}
-  m_SizeDelta: {x: 0, y: 0}
->>>>>>> 67e8a8fb
   m_Pivot: {x: 0.5, y: 0.5}
 --- !u!222 &8680397041547857499
 CanvasRenderer:
@@ -2599,11 +2057,7 @@
   m_EditorClassIdentifier: Nobi.UiRoundedCorners::Nobi.UiRoundedCorners.ImageWithRoundedCorners
   radius: 0.4
   image: {fileID: 5196642097716447972}
-<<<<<<< HEAD
---- !u!1 &5011206017115823253
-=======
 --- !u!1 &5597752777759263322
->>>>>>> 67e8a8fb
 GameObject:
   m_ObjectHideFlags: 0
   m_CorrespondingSourceObject: {fileID: 0}
@@ -2635,118 +2089,11 @@
   - {fileID: 1992723320341727962}
   m_Father: {fileID: 5266474816268810883}
   m_LocalEulerAnglesHint: {x: 0, y: 0, z: 0}
-<<<<<<< HEAD
-  m_AnchorMin: {x: 0.5, y: 0.5}
-  m_AnchorMax: {x: 0.5, y: 0.5}
-  m_AnchoredPosition: {x: -7.1, y: 0}
-  m_SizeDelta: {x: 3000, y: 3000}
-=======
-  m_AnchorMin: {x: 0, y: 0}
-  m_AnchorMax: {x: 0, y: 0}
-  m_AnchoredPosition: {x: 0, y: 0}
-  m_SizeDelta: {x: 9.436, y: 3}
->>>>>>> 67e8a8fb
-  m_Pivot: {x: 0.5, y: 0.5}
---- !u!114 &7877993319637714949
-MonoBehaviour:
-  m_ObjectHideFlags: 0
-  m_CorrespondingSourceObject: {fileID: 0}
-  m_PrefabInstance: {fileID: 0}
-  m_PrefabAsset: {fileID: 0}
-  m_GameObject: {fileID: 5597752777759263322}
-  m_Enabled: 1
-  m_EditorHideFlags: 0
-  m_Script: {fileID: 11500000, guid: 30649d3a9faa99c48a7b1166b86bf2a0, type: 3}
-  m_Name: 
-  m_EditorClassIdentifier: 
-<<<<<<< HEAD
-  m_Material: {fileID: 0}
-  m_Color: {r: 1, g: 1, b: 1, a: 0}
-  m_RaycastTarget: 1
-  m_RaycastPadding: {x: 0, y: 0, z: 0, w: 0}
-  m_Maskable: 1
-  m_OnCullStateChanged:
-    m_PersistentCalls:
-      m_Calls: []
-  m_Sprite: {fileID: 10907, guid: 0000000000000000f000000000000000, type: 0}
-  m_Type: 1
-  m_PreserveAspect: 0
-  m_FillCenter: 1
-  m_FillMethod: 4
-  m_FillAmount: 1
-  m_FillClockwise: 1
-  m_FillOrigin: 0
-  m_UseSpriteMesh: 0
-  m_PixelsPerUnitMultiplier: 1
---- !u!1 &5597752777759263322
-=======
-  m_Padding:
-    m_Left: 0
-    m_Right: 0
-    m_Top: 0
-    m_Bottom: 0
-  m_ChildAlignment: 4
-  m_Spacing: 0.2
-  m_ChildForceExpandWidth: 0
-  m_ChildForceExpandHeight: 0
-  m_ChildControlWidth: 0
-  m_ChildControlHeight: 0
-  m_ChildScaleWidth: 0
-  m_ChildScaleHeight: 0
-  m_ReverseArrangement: 0
---- !u!1 &5748472741411360454
->>>>>>> 67e8a8fb
-GameObject:
-  m_ObjectHideFlags: 0
-  m_CorrespondingSourceObject: {fileID: 0}
-  m_PrefabInstance: {fileID: 0}
-  m_PrefabAsset: {fileID: 0}
-  serializedVersion: 6
-  m_Component:
-<<<<<<< HEAD
-  - component: {fileID: 5541079632402223288}
-  - component: {fileID: 7877993319637714949}
-=======
-  - component: {fileID: 6612378247091606621}
->>>>>>> 67e8a8fb
-  m_Layer: 5
-  m_Name: Row4
-  m_TagString: Untagged
-  m_Icon: {fileID: 0}
-  m_NavMeshLayer: 0
-  m_StaticEditorFlags: 0
-  m_IsActive: 1
---- !u!224 &5541079632402223288
-RectTransform:
-  m_ObjectHideFlags: 0
-  m_CorrespondingSourceObject: {fileID: 0}
-  m_PrefabInstance: {fileID: 0}
-  m_PrefabAsset: {fileID: 0}
-<<<<<<< HEAD
-  m_GameObject: {fileID: 5597752777759263322}
-=======
-  m_GameObject: {fileID: 5748472741411360454}
->>>>>>> 67e8a8fb
-  m_LocalRotation: {x: -0, y: -0, z: -0, w: 1}
-  m_LocalPosition: {x: 0, y: 0, z: 0.000034132972}
-  m_LocalScale: {x: 1, y: 1, z: 1}
-  m_ConstrainProportionsScale: 0
-  m_Children:
-<<<<<<< HEAD
-  - {fileID: 1992723320341727962}
-=======
-  - {fileID: 1414116226636623869}
-  - {fileID: 5067670515534777472}
-  - {fileID: 5639941851805243627}
->>>>>>> 67e8a8fb
-  m_Father: {fileID: 5266474816268810883}
-  m_LocalEulerAnglesHint: {x: 0, y: 0, z: 0}
   m_AnchorMin: {x: 0, y: 0}
   m_AnchorMax: {x: 0, y: 0}
   m_AnchoredPosition: {x: 0, y: 0}
   m_SizeDelta: {x: 9.436, y: 3}
   m_Pivot: {x: 0.5, y: 0.5}
-<<<<<<< HEAD
 --- !u!114 &7877993319637714949
 MonoBehaviour:
   m_ObjectHideFlags: 0
@@ -2811,8 +2158,6 @@
   m_AnchoredPosition: {x: 0, y: 0}
   m_SizeDelta: {x: 9.436, y: 3}
   m_Pivot: {x: 0.5, y: 0.5}
-=======
->>>>>>> 67e8a8fb
 --- !u!1 &6912331771943129946
 GameObject:
   m_ObjectHideFlags: 0
@@ -3238,88 +2583,9 @@
   m_LocalScale: {x: 0.02, y: 0.02, z: 0.02}
   m_ConstrainProportionsScale: 0
   m_Children:
-<<<<<<< HEAD
-  - {fileID: 2285130820109332533}
-  - {fileID: 7516321396508588858}
-  - {fileID: 2159974401106593113}
-  - {fileID: 6164152546629638467}
-  - {fileID: 5266474816268810883}
-  m_Father: {fileID: 0}
-  m_LocalEulerAnglesHint: {x: 10, y: 0, z: 0}
-  m_AnchorMin: {x: 0.5, y: 0.5}
-  m_AnchorMax: {x: 0.5, y: 0.5}
-  m_AnchoredPosition: {x: -0.02, y: 0}
-  m_SizeDelta: {x: 33, y: 21}
-  m_Pivot: {x: 0.5, y: 0.5}
---- !u!223 &3386192496128228587
-Canvas:
-  m_ObjectHideFlags: 0
-  m_CorrespondingSourceObject: {fileID: 0}
-  m_PrefabInstance: {fileID: 0}
-  m_PrefabAsset: {fileID: 0}
-  m_GameObject: {fileID: 8071025739119588667}
-  m_Enabled: 1
-  serializedVersion: 3
-  m_RenderMode: 2
-  m_Camera: {fileID: 0}
-  m_PlaneDistance: 100
-  m_PixelPerfect: 0
-  m_ReceivesEvents: 1
-  m_OverrideSorting: 0
-  m_OverridePixelPerfect: 0
-  m_SortingBucketNormalizedSize: 0
-  m_VertexColorAlwaysGammaSpace: 0
-  m_AdditionalShaderChannelsFlag: 25
-  m_UpdateRectTransformForStandalone: 0
-  m_SortingLayerID: 0
-  m_SortingOrder: 0
-  m_TargetDisplay: 0
---- !u!114 &3030193963018709834
-MonoBehaviour:
-  m_ObjectHideFlags: 0
-  m_CorrespondingSourceObject: {fileID: 0}
-  m_PrefabInstance: {fileID: 0}
-  m_PrefabAsset: {fileID: 0}
-  m_GameObject: {fileID: 8071025739119588667}
-  m_Enabled: 1
-  m_EditorHideFlags: 0
-  m_Script: {fileID: 11500000, guid: 0cd44c1031e13a943bb63640046fad76, type: 3}
-  m_Name: 
-  m_EditorClassIdentifier: 
-  m_UiScaleMode: 0
-  m_ReferencePixelsPerUnit: 100
-  m_ScaleFactor: 1
-  m_ReferenceResolution: {x: 800, y: 600}
-  m_ScreenMatchMode: 0
-  m_MatchWidthOrHeight: 0
-  m_PhysicalUnit: 3
-  m_FallbackScreenDPI: 96
-  m_DefaultSpriteDPI: 96
-  m_DynamicPixelsPerUnit: 1
-  m_PresetInfoIsWorld: 1
---- !u!114 &7282786441445851047
-MonoBehaviour:
-  m_ObjectHideFlags: 0
-  m_CorrespondingSourceObject: {fileID: 0}
-  m_PrefabInstance: {fileID: 0}
-  m_PrefabAsset: {fileID: 0}
-  m_GameObject: {fileID: 8071025739119588667}
-  m_Enabled: 1
-  m_EditorHideFlags: 0
-  m_Script: {fileID: 11500000, guid: a81a6d172eb810d4fbc8dcc8806cefe1, type: 3}
-  m_Name: 
-  m_EditorClassIdentifier: 
-  shiftButton1: {fileID: 9026239631843890315}
-  shiftButton2: {fileID: 770285599164673319}
-  deleteButton: {fileID: 280759534655850960}
-  spaceButton: {fileID: 7493263064005321298}
-  submitButton: {fileID: 3996242664046744773}
-  inputField: {fileID: 8212989293743527555}
-=======
   - {fileID: 903872879514753020}
   m_Father: {fileID: 0}
   m_LocalEulerAnglesHint: {x: 5, y: 0, z: 0}
->>>>>>> 67e8a8fb
 --- !u!114 &-4018922145907693418
 MonoBehaviour:
   m_ObjectHideFlags: 0
@@ -3335,11 +2601,7 @@
   faceCamera: 1
   xPosition: 0
   distanceFromCamera: 1
-<<<<<<< HEAD
-  verticalOffset: -0.38
-=======
   verticalOffset: -0.28
->>>>>>> 67e8a8fb
 --- !u!1 &8288980465984607224
 GameObject:
   m_ObjectHideFlags: 0
@@ -7776,13 +7038,10 @@
       value: 0
       objectReference: {fileID: 0}
     - target: {fileID: 4134876018436328723, guid: 92ec71468190c4441a2ccde88d1bdad9, type: 3}
-<<<<<<< HEAD
-=======
       propertyPath: m_text
       value: 2
       objectReference: {fileID: 0}
     - target: {fileID: 4134876018436328723, guid: 92ec71468190c4441a2ccde88d1bdad9, type: 3}
->>>>>>> 67e8a8fb
       propertyPath: m_fontStyle
       value: 0
       objectReference: {fileID: 0}
