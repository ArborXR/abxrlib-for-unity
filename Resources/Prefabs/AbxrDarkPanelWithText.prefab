%YAML 1.1
%TAG !u! tag:unity3d.com,2011:
--- !u!1 &1377300176178464800
GameObject:
  m_ObjectHideFlags: 0
  m_CorrespondingSourceObject: {fileID: 0}
  m_PrefabInstance: {fileID: 0}
  m_PrefabAsset: {fileID: 0}
  serializedVersion: 6
  m_Component:
  - component: {fileID: 3813856338820227199}
  - component: {fileID: 8863035862406499337}
  m_Layer: 0
  m_Name: AbxrDarkPanelWithText
  m_TagString: Untagged
  m_Icon: {fileID: 0}
  m_NavMeshLayer: 0
  m_StaticEditorFlags: 0
  m_IsActive: 1
--- !u!4 &3813856338820227199
Transform:
  m_ObjectHideFlags: 0
  m_CorrespondingSourceObject: {fileID: 0}
  m_PrefabInstance: {fileID: 0}
  m_PrefabAsset: {fileID: 0}
  m_GameObject: {fileID: 1377300176178464800}
  serializedVersion: 2
  m_LocalRotation: {x: 0, y: 0, z: 0, w: 1}
  m_LocalPosition: {x: 0, y: 0, z: 0}
<<<<<<< HEAD
  m_LocalScale: {x: 0.02, y: 0.02, z: 0.02}
=======
  m_LocalScale: {x: 0.018, y: 0.018, z: 0.018}
>>>>>>> 67e8a8fb
  m_ConstrainProportionsScale: 1
  m_Children:
  - {fileID: 2912830130425797386}
  m_Father: {fileID: 0}
  m_LocalEulerAnglesHint: {x: 0, y: 0, z: 0}
--- !u!114 &8863035862406499337
MonoBehaviour:
  m_ObjectHideFlags: 0
  m_CorrespondingSourceObject: {fileID: 0}
  m_PrefabInstance: {fileID: 0}
  m_PrefabAsset: {fileID: 0}
  m_GameObject: {fileID: 1377300176178464800}
  m_Enabled: 1
  m_EditorHideFlags: 0
  m_Script: {fileID: 11500000, guid: 4cc586c9ddf94214b78ab4dcd9e26307, type: 3}
  m_Name: 
  m_EditorClassIdentifier: 
  faceCamera: 1
  xPosition: 0
  distanceFromCamera: 1.5
<<<<<<< HEAD
  verticalOffset: 0.1
=======
  verticalOffset: 0.15
>>>>>>> 67e8a8fb
--- !u!1 &1457430707783499973
GameObject:
  m_ObjectHideFlags: 0
  m_CorrespondingSourceObject: {fileID: 0}
  m_PrefabInstance: {fileID: 0}
  m_PrefabAsset: {fileID: 0}
  serializedVersion: 6
  m_Component:
  - component: {fileID: 4278874368540119901}
  - component: {fileID: 978637825204178997}
  - component: {fileID: 627371782868726880}
  m_Layer: 5
  m_Name: Powered by
  m_TagString: Untagged
  m_Icon: {fileID: 0}
  m_NavMeshLayer: 0
  m_StaticEditorFlags: 0
  m_IsActive: 1
--- !u!224 &4278874368540119901
RectTransform:
  m_ObjectHideFlags: 0
  m_CorrespondingSourceObject: {fileID: 0}
  m_PrefabInstance: {fileID: 0}
  m_PrefabAsset: {fileID: 0}
  m_GameObject: {fileID: 1457430707783499973}
  m_LocalRotation: {x: 0, y: 0, z: 0, w: 1}
  m_LocalPosition: {x: 0, y: 0, z: 0}
  m_LocalScale: {x: 0.07, y: 0.07, z: 0.07}
  m_ConstrainProportionsScale: 1
  m_Children: []
  m_Father: {fileID: 2674134313624550240}
  m_LocalEulerAnglesHint: {x: 0, y: 0, z: 0}
  m_AnchorMin: {x: 0.5, y: 0.5}
  m_AnchorMax: {x: 0.5, y: 0.5}
  m_AnchoredPosition: {x: -7.5, y: 0}
  m_SizeDelta: {x: 210.3, y: 50}
  m_Pivot: {x: 0.5, y: 0.5}
--- !u!222 &978637825204178997
CanvasRenderer:
  m_ObjectHideFlags: 0
  m_CorrespondingSourceObject: {fileID: 0}
  m_PrefabInstance: {fileID: 0}
  m_PrefabAsset: {fileID: 0}
  m_GameObject: {fileID: 1457430707783499973}
  m_CullTransparentMesh: 1
--- !u!114 &627371782868726880
MonoBehaviour:
  m_ObjectHideFlags: 0
  m_CorrespondingSourceObject: {fileID: 0}
  m_PrefabInstance: {fileID: 0}
  m_PrefabAsset: {fileID: 0}
  m_GameObject: {fileID: 1457430707783499973}
  m_Enabled: 1
  m_EditorHideFlags: 0
  m_Script: {fileID: 11500000, guid: f4688fdb7df04437aeb418b961361dc5, type: 3}
  m_Name: 
  m_EditorClassIdentifier: Unity.TextMeshPro::TMPro.TextMeshProUGUI
  m_Material: {fileID: 0}
  m_Color: {r: 1, g: 1, b: 1, a: 1}
  m_RaycastTarget: 1
  m_RaycastPadding: {x: 0, y: 0, z: 0, w: 0}
  m_Maskable: 1
  m_OnCullStateChanged:
    m_PersistentCalls:
      m_Calls: []
  m_text: Powered by
  m_isRightToLeft: 0
  m_fontAsset: {fileID: 11400000, guid: 8f586378b4e144a9851e7b34d9b748ee, type: 2}
  m_sharedMaterial: {fileID: 2180264, guid: 8f586378b4e144a9851e7b34d9b748ee, type: 2}
  m_fontSharedMaterials: []
  m_fontMaterial: {fileID: 0}
  m_fontMaterials: []
  m_fontColor32:
    serializedVersion: 2
    rgba: 4294967295
  m_fontColor: {r: 1, g: 1, b: 1, a: 1}
  m_enableVertexGradient: 0
  m_colorMode: 3
  m_fontColorGradient:
    topLeft: {r: 1, g: 1, b: 1, a: 1}
    topRight: {r: 1, g: 1, b: 1, a: 1}
    bottomLeft: {r: 1, g: 1, b: 1, a: 1}
    bottomRight: {r: 1, g: 1, b: 1, a: 1}
  m_fontColorGradientPreset: {fileID: 0}
  m_spriteAsset: {fileID: 0}
  m_tintAllSprites: 0
  m_StyleSheet: {fileID: 0}
  m_TextStyleHashCode: -1183493901
  m_overrideHtmlColors: 0
  m_faceColor:
    serializedVersion: 2
    rgba: 4294967295
  m_fontSize: 18.86
  m_fontSizeBase: 18.86
  m_fontWeight: 400
  m_enableAutoSizing: 0
  m_fontSizeMin: 18
  m_fontSizeMax: 72
  m_fontStyle: 1
  m_HorizontalAlignment: 2
  m_VerticalAlignment: 512
  m_textAlignment: 65535
  m_characterSpacing: -5.23
  m_wordSpacing: 0
  m_lineSpacing: 0
  m_lineSpacingMax: 0
  m_paragraphSpacing: 0
  m_charWidthMaxAdj: 0
  m_TextWrappingMode: 1
  m_wordWrappingRatios: 0.4
  m_overflowMode: 0
  m_linkedTextComponent: {fileID: 0}
  parentLinkedComponent: {fileID: 0}
  m_enableKerning: 0
  m_ActiveFontFeatures: 6e72656b
  m_enableExtraPadding: 0
  checkPaddingRequired: 0
  m_isRichText: 1
  m_EmojiFallbackSupport: 1
  m_parseCtrlCharacters: 1
  m_isOrthographic: 1
  m_isCullingEnabled: 0
  m_horizontalMapping: 0
  m_verticalMapping: 0
  m_uvLineOffset: 0
  m_geometrySortingOrder: 0
  m_IsTextObjectScaleStatic: 0
  m_VertexBufferAutoSizeReduction: 0
  m_useMaxVisibleDescender: 1
  m_pageToDisplay: 1
  m_margin: {x: 0, y: 0, z: 0, w: 0}
  m_isUsingLegacyAnimationComponent: 0
  m_isVolumetricText: 0
  m_hasFontAssetChanged: 0
  m_baseMaterial: {fileID: 0}
  m_maskOffset: {x: 0, y: 0, z: 0, w: 0}
--- !u!1 &2413718354750231810
GameObject:
  m_ObjectHideFlags: 0
  m_CorrespondingSourceObject: {fileID: 0}
  m_PrefabInstance: {fileID: 0}
  m_PrefabAsset: {fileID: 0}
  serializedVersion: 6
  m_Component:
  - component: {fileID: 4419840889382406068}
  - component: {fileID: 4955872079789720761}
  - component: {fileID: 4220487991929749686}
  m_Layer: 5
  m_Name: ArborXR
  m_TagString: Untagged
  m_Icon: {fileID: 0}
  m_NavMeshLayer: 0
  m_StaticEditorFlags: 0
  m_IsActive: 1
--- !u!224 &4419840889382406068
RectTransform:
  m_ObjectHideFlags: 0
  m_CorrespondingSourceObject: {fileID: 0}
  m_PrefabInstance: {fileID: 0}
  m_PrefabAsset: {fileID: 0}
  m_GameObject: {fileID: 2413718354750231810}
  m_LocalRotation: {x: 0, y: 0, z: 0, w: 1}
  m_LocalPosition: {x: 0, y: 0, z: 0}
  m_LocalScale: {x: 0.07, y: 0.07, z: 0.07}
  m_ConstrainProportionsScale: 1
  m_Children: []
  m_Father: {fileID: 2674134313624550240}
  m_LocalEulerAnglesHint: {x: 0, y: 0, z: 0}
  m_AnchorMin: {x: 0.5, y: 0.5}
  m_AnchorMax: {x: 0.5, y: 0.5}
  m_AnchoredPosition: {x: 7.67, y: 0}
  m_SizeDelta: {x: 161, y: 50}
  m_Pivot: {x: 0.5, y: 0.5}
--- !u!222 &4955872079789720761
CanvasRenderer:
  m_ObjectHideFlags: 0
  m_CorrespondingSourceObject: {fileID: 0}
  m_PrefabInstance: {fileID: 0}
  m_PrefabAsset: {fileID: 0}
  m_GameObject: {fileID: 2413718354750231810}
  m_CullTransparentMesh: 1
--- !u!114 &4220487991929749686
MonoBehaviour:
  m_ObjectHideFlags: 0
  m_CorrespondingSourceObject: {fileID: 0}
  m_PrefabInstance: {fileID: 0}
  m_PrefabAsset: {fileID: 0}
  m_GameObject: {fileID: 2413718354750231810}
  m_Enabled: 1
  m_EditorHideFlags: 0
  m_Script: {fileID: 11500000, guid: f4688fdb7df04437aeb418b961361dc5, type: 3}
  m_Name: 
  m_EditorClassIdentifier: Unity.TextMeshPro::TMPro.TextMeshProUGUI
  m_Material: {fileID: 0}
  m_Color: {r: 1, g: 1, b: 1, a: 1}
  m_RaycastTarget: 1
  m_RaycastPadding: {x: 0, y: 0, z: 0, w: 0}
  m_Maskable: 1
  m_OnCullStateChanged:
    m_PersistentCalls:
      m_Calls: []
  m_text: ArborXR
  m_isRightToLeft: 0
  m_fontAsset: {fileID: 11400000, guid: 8f586378b4e144a9851e7b34d9b748ee, type: 2}
  m_sharedMaterial: {fileID: 2180264, guid: 8f586378b4e144a9851e7b34d9b748ee, type: 2}
  m_fontSharedMaterials: []
  m_fontMaterial: {fileID: 0}
  m_fontMaterials: []
  m_fontColor32:
    serializedVersion: 2
    rgba: 4294967295
  m_fontColor: {r: 1, g: 1, b: 1, a: 1}
  m_enableVertexGradient: 0
  m_colorMode: 3
  m_fontColorGradient:
    topLeft: {r: 1, g: 1, b: 1, a: 1}
    topRight: {r: 1, g: 1, b: 1, a: 1}
    bottomLeft: {r: 1, g: 1, b: 1, a: 1}
    bottomRight: {r: 1, g: 1, b: 1, a: 1}
  m_fontColorGradientPreset: {fileID: 0}
  m_spriteAsset: {fileID: 0}
  m_tintAllSprites: 0
  m_StyleSheet: {fileID: 0}
  m_TextStyleHashCode: -1183493901
  m_overrideHtmlColors: 0
  m_faceColor:
    serializedVersion: 2
    rgba: 4294967295
  m_fontSize: 36
  m_fontSizeBase: 36
  m_fontWeight: 400
  m_enableAutoSizing: 0
  m_fontSizeMin: 18
  m_fontSizeMax: 72
  m_fontStyle: 1
  m_HorizontalAlignment: 2
  m_VerticalAlignment: 512
  m_textAlignment: 65535
  m_characterSpacing: -5.23
  m_wordSpacing: 0
  m_lineSpacing: 0
  m_lineSpacingMax: 0
  m_paragraphSpacing: 0
  m_charWidthMaxAdj: 0
  m_TextWrappingMode: 1
  m_wordWrappingRatios: 0.4
  m_overflowMode: 0
  m_linkedTextComponent: {fileID: 0}
  parentLinkedComponent: {fileID: 0}
  m_enableKerning: 0
  m_ActiveFontFeatures: 6e72656b
  m_enableExtraPadding: 0
  checkPaddingRequired: 0
  m_isRichText: 1
  m_EmojiFallbackSupport: 1
  m_parseCtrlCharacters: 1
  m_isOrthographic: 1
  m_isCullingEnabled: 0
  m_horizontalMapping: 0
  m_verticalMapping: 0
  m_uvLineOffset: 0
  m_geometrySortingOrder: 0
  m_IsTextObjectScaleStatic: 0
  m_VertexBufferAutoSizeReduction: 0
  m_useMaxVisibleDescender: 1
  m_pageToDisplay: 1
  m_margin: {x: 0, y: 0, z: 0, w: 0}
  m_isUsingLegacyAnimationComponent: 0
  m_isVolumetricText: 0
  m_hasFontAssetChanged: 0
  m_baseMaterial: {fileID: 0}
  m_maskOffset: {x: 0, y: 0, z: 0, w: 0}
--- !u!1 &2453124503754458933
GameObject:
  m_ObjectHideFlags: 0
  m_CorrespondingSourceObject: {fileID: 0}
  m_PrefabInstance: {fileID: 0}
  m_PrefabAsset: {fileID: 0}
  serializedVersion: 6
  m_Component:
  - component: {fileID: 2674134313624550240}
  - component: {fileID: 1065968425378239649}
  m_Layer: 5
  m_Name: Footer
  m_TagString: Untagged
  m_Icon: {fileID: 0}
  m_NavMeshLayer: 0
  m_StaticEditorFlags: 0
  m_IsActive: 1
--- !u!224 &2674134313624550240
RectTransform:
  m_ObjectHideFlags: 0
  m_CorrespondingSourceObject: {fileID: 0}
  m_PrefabInstance: {fileID: 0}
  m_PrefabAsset: {fileID: 0}
  m_GameObject: {fileID: 2453124503754458933}
  m_LocalRotation: {x: -0, y: -0, z: -0, w: 1}
  m_LocalPosition: {x: 0, y: 0, z: 0}
  m_LocalScale: {x: 0.7, y: 0.7, z: 0.7}
  m_ConstrainProportionsScale: 1
  m_Children:
  - {fileID: 4278874368540119901}
  - {fileID: 2099993793296773275}
  - {fileID: 4419840889382406068}
<<<<<<< HEAD
  m_Father: {fileID: 2912830130425797386}
  m_LocalEulerAnglesHint: {x: 0, y: 0, z: 0}
  m_AnchorMin: {x: 0, y: 1}
  m_AnchorMax: {x: 0, y: 1}
  m_AnchoredPosition: {x: 25.2, y: -22.4}
=======
  m_Father: {fileID: 2042979888510924467}
  m_LocalEulerAnglesHint: {x: 0, y: 0, z: 0}
  m_AnchorMin: {x: 0, y: 1}
  m_AnchorMax: {x: 0, y: 1}
  m_AnchoredPosition: {x: 61.13, y: -43.28}
>>>>>>> 67e8a8fb
  m_SizeDelta: {x: 1.5, y: 1.5}
  m_Pivot: {x: 0.5, y: 0.5}
--- !u!222 &1065968425378239649
CanvasRenderer:
  m_ObjectHideFlags: 0
  m_CorrespondingSourceObject: {fileID: 0}
  m_PrefabInstance: {fileID: 0}
  m_PrefabAsset: {fileID: 0}
  m_GameObject: {fileID: 2453124503754458933}
  m_CullTransparentMesh: 1
--- !u!1 &3814064933600576036
GameObject:
  m_ObjectHideFlags: 0
  m_CorrespondingSourceObject: {fileID: 0}
  m_PrefabInstance: {fileID: 0}
  m_PrefabAsset: {fileID: 0}
  serializedVersion: 6
  m_Component:
  - component: {fileID: 8029857960105196361}
  - component: {fileID: 756584405790627467}
  m_Layer: 5
  m_Name: Header
  m_TagString: Untagged
  m_Icon: {fileID: 0}
  m_NavMeshLayer: 0
  m_StaticEditorFlags: 0
  m_IsActive: 1
--- !u!224 &8029857960105196361
RectTransform:
  m_ObjectHideFlags: 0
  m_CorrespondingSourceObject: {fileID: 0}
  m_PrefabInstance: {fileID: 0}
  m_PrefabAsset: {fileID: 0}
  m_GameObject: {fileID: 3814064933600576036}
  m_LocalRotation: {x: -0, y: -0, z: -0, w: 1}
  m_LocalPosition: {x: 0, y: 0, z: 0}
  m_LocalScale: {x: 2.28, y: 2.28, z: 2.28}
  m_ConstrainProportionsScale: 1
  m_Children:
  - {fileID: 5197428250447043253}
  - {fileID: 3767527208629832144}
<<<<<<< HEAD
  m_Father: {fileID: 2912830130425797386}
  m_LocalEulerAnglesHint: {x: 0, y: 0, z: 0}
  m_AnchorMin: {x: 0, y: 1}
  m_AnchorMax: {x: 0, y: 1}
  m_AnchoredPosition: {x: -33.5, y: 24.5}
=======
  m_Father: {fileID: 2042979888510924467}
  m_LocalEulerAnglesHint: {x: 0, y: 0, z: 0}
  m_AnchorMin: {x: 0, y: 1}
  m_AnchorMax: {x: 0, y: 1}
  m_AnchoredPosition: {x: 2.430006, y: 3.6200027}
>>>>>>> 67e8a8fb
  m_SizeDelta: {x: 1.5, y: 1.5}
  m_Pivot: {x: 0.5, y: 0.5}
--- !u!222 &756584405790627467
CanvasRenderer:
  m_ObjectHideFlags: 0
  m_CorrespondingSourceObject: {fileID: 0}
  m_PrefabInstance: {fileID: 0}
  m_PrefabAsset: {fileID: 0}
  m_GameObject: {fileID: 3814064933600576036}
  m_CullTransparentMesh: 1
--- !u!1 &4240683831017194182
GameObject:
  m_ObjectHideFlags: 0
  m_CorrespondingSourceObject: {fileID: 0}
  m_PrefabInstance: {fileID: 0}
  m_PrefabAsset: {fileID: 0}
  serializedVersion: 6
  m_Component:
  - component: {fileID: 2912830130425797386}
  - component: {fileID: 7656714984744247754}
  - component: {fileID: 7434448172993375517}
  - component: {fileID: 3316731303516788919}
  m_Layer: 5
  m_Name: Canvas
  m_TagString: Untagged
  m_Icon: {fileID: 0}
  m_NavMeshLayer: 0
  m_StaticEditorFlags: 0
  m_IsActive: 1
--- !u!224 &2912830130425797386
RectTransform:
  m_ObjectHideFlags: 0
  m_CorrespondingSourceObject: {fileID: 0}
  m_PrefabInstance: {fileID: 0}
  m_PrefabAsset: {fileID: 0}
  m_GameObject: {fileID: 4240683831017194182}
  m_LocalRotation: {x: -0, y: -0, z: -0, w: 1}
  m_LocalPosition: {x: 0, y: 0, z: 0}
  m_LocalScale: {x: 1, y: 1, z: 1}
  m_ConstrainProportionsScale: 0
  m_Children:
  - {fileID: 8060314059874258242}
  - {fileID: 2042979888510924467}
  - {fileID: 8029857960105196361}
  - {fileID: 2674134313624550240}
  - {fileID: 1478166008534593990}
  m_Father: {fileID: 3813856338820227199}
  m_LocalEulerAnglesHint: {x: 0, y: 0, z: 0}
  m_AnchorMin: {x: 0, y: 0}
  m_AnchorMax: {x: 0, y: 0}
  m_AnchoredPosition: {x: 0, y: 7.7}
  m_SizeDelta: {x: 0, y: 0}
  m_Pivot: {x: 0.5, y: 0.5}
--- !u!223 &7656714984744247754
Canvas:
  m_ObjectHideFlags: 0
  m_CorrespondingSourceObject: {fileID: 0}
  m_PrefabInstance: {fileID: 0}
  m_PrefabAsset: {fileID: 0}
  m_GameObject: {fileID: 4240683831017194182}
  m_Enabled: 1
  serializedVersion: 3
  m_RenderMode: 2
  m_Camera: {fileID: 0}
  m_PlaneDistance: 100
  m_PixelPerfect: 0
  m_ReceivesEvents: 1
  m_OverrideSorting: 0
  m_OverridePixelPerfect: 0
  m_SortingBucketNormalizedSize: 0
  m_VertexColorAlwaysGammaSpace: 0
  m_AdditionalShaderChannelsFlag: 25
  m_UpdateRectTransformForStandalone: 0
  m_SortingLayerID: 0
  m_SortingOrder: 0
  m_TargetDisplay: 0
--- !u!114 &7434448172993375517
MonoBehaviour:
  m_ObjectHideFlags: 0
  m_CorrespondingSourceObject: {fileID: 0}
  m_PrefabInstance: {fileID: 0}
  m_PrefabAsset: {fileID: 0}
  m_GameObject: {fileID: 4240683831017194182}
  m_Enabled: 1
  m_EditorHideFlags: 0
  m_Script: {fileID: 11500000, guid: 0cd44c1031e13a943bb63640046fad76, type: 3}
  m_Name: 
  m_EditorClassIdentifier: 
  m_UiScaleMode: 0
  m_ReferencePixelsPerUnit: 100
  m_ScaleFactor: 1
  m_ReferenceResolution: {x: 800, y: 600}
  m_ScreenMatchMode: 0
  m_MatchWidthOrHeight: 0
  m_PhysicalUnit: 3
  m_FallbackScreenDPI: 96
  m_DefaultSpriteDPI: 96
  m_DynamicPixelsPerUnit: 1
  m_PresetInfoIsWorld: 1
--- !u!114 &3316731303516788919
MonoBehaviour:
  m_ObjectHideFlags: 0
  m_CorrespondingSourceObject: {fileID: 0}
  m_PrefabInstance: {fileID: 0}
  m_PrefabAsset: {fileID: 0}
  m_GameObject: {fileID: 4240683831017194182}
  m_Enabled: 1
  m_EditorHideFlags: 0
  m_Script: {fileID: 11500000, guid: dc42784cf147c0c48a680349fa168899, type: 3}
  m_Name: 
  m_EditorClassIdentifier: 
  m_IgnoreReversedGraphics: 1
  m_BlockingObjects: 0
  m_BlockingMask:
    serializedVersion: 2
    m_Bits: 4294967295
--- !u!1 &4392372581169500339
GameObject:
  m_ObjectHideFlags: 0
  m_CorrespondingSourceObject: {fileID: 0}
  m_PrefabInstance: {fileID: 0}
  m_PrefabAsset: {fileID: 0}
  serializedVersion: 6
  m_Component:
  - component: {fileID: 5197428250447043253}
  - component: {fileID: 9199695026540848428}
  - component: {fileID: 4450006534050959394}
  m_Layer: 5
  m_Name: Icon
  m_TagString: Untagged
  m_Icon: {fileID: 0}
  m_NavMeshLayer: 0
  m_StaticEditorFlags: 0
  m_IsActive: 1
--- !u!224 &5197428250447043253
RectTransform:
  m_ObjectHideFlags: 0
  m_CorrespondingSourceObject: {fileID: 0}
  m_PrefabInstance: {fileID: 0}
  m_PrefabAsset: {fileID: 0}
  m_GameObject: {fileID: 4392372581169500339}
  m_LocalRotation: {x: -0, y: -0, z: -0, w: 1}
  m_LocalPosition: {x: 0, y: 0, z: 0}
  m_LocalScale: {x: 1, y: 1, z: 1}
  m_ConstrainProportionsScale: 0
  m_Children: []
  m_Father: {fileID: 8029857960105196361}
  m_LocalEulerAnglesHint: {x: 0, y: 0, z: 0}
  m_AnchorMin: {x: 0, y: 1}
  m_AnchorMax: {x: 0, y: 1}
  m_AnchoredPosition: {x: 0.748168, y: -0.7501583}
  m_SizeDelta: {x: 1.5, y: 1.5}
  m_Pivot: {x: 0.5, y: 0.5}
--- !u!222 &9199695026540848428
CanvasRenderer:
  m_ObjectHideFlags: 0
  m_CorrespondingSourceObject: {fileID: 0}
  m_PrefabInstance: {fileID: 0}
  m_PrefabAsset: {fileID: 0}
  m_GameObject: {fileID: 4392372581169500339}
  m_CullTransparentMesh: 1
--- !u!114 &4450006534050959394
MonoBehaviour:
  m_ObjectHideFlags: 0
  m_CorrespondingSourceObject: {fileID: 0}
  m_PrefabInstance: {fileID: 0}
  m_PrefabAsset: {fileID: 0}
  m_GameObject: {fileID: 4392372581169500339}
  m_Enabled: 1
  m_EditorHideFlags: 0
  m_Script: {fileID: 11500000, guid: fe87c0e1cc204ed48ad3b37840f39efc, type: 3}
  m_Name: 
  m_EditorClassIdentifier: 
  m_Material: {fileID: 0}
  m_Color: {r: 1, g: 1, b: 1, a: 1}
  m_RaycastTarget: 1
  m_RaycastPadding: {x: 0, y: 0, z: 0, w: 0}
  m_Maskable: 1
  m_OnCullStateChanged:
    m_PersistentCalls:
      m_Calls: []
  m_Sprite: {fileID: 21300000, guid: ec0ffed969c0c4915b0b48fc76785b34, type: 3}
  m_Type: 0
  m_PreserveAspect: 0
  m_FillCenter: 1
  m_FillMethod: 4
  m_FillAmount: 1
  m_FillClockwise: 1
  m_FillOrigin: 0
  m_UseSpriteMesh: 0
  m_PixelsPerUnitMultiplier: 12
--- !u!1 &4438426077687569707
GameObject:
  m_ObjectHideFlags: 0
  m_CorrespondingSourceObject: {fileID: 0}
  m_PrefabInstance: {fileID: 0}
  m_PrefabAsset: {fileID: 0}
  serializedVersion: 6
  m_Component:
  - component: {fileID: 8060314059874258242}
  - component: {fileID: 7109525386072034896}
  - component: {fileID: 467997212522998572}
  - component: {fileID: 621969766534315336}
  m_Layer: 5
  m_Name: Background
  m_TagString: Untagged
  m_Icon: {fileID: 0}
  m_NavMeshLayer: 0
  m_StaticEditorFlags: 0
  m_IsActive: 1
--- !u!224 &8060314059874258242
RectTransform:
  m_ObjectHideFlags: 0
  m_CorrespondingSourceObject: {fileID: 0}
  m_PrefabInstance: {fileID: 0}
  m_PrefabAsset: {fileID: 0}
  m_GameObject: {fileID: 4438426077687569707}
  m_LocalRotation: {x: 0, y: 0, z: 0, w: 1}
  m_LocalPosition: {x: 0, y: 0, z: 0}
  m_LocalScale: {x: 1, y: 1, z: 1}
  m_ConstrainProportionsScale: 0
  m_Children:
  - {fileID: 2042979888510924467}
  m_Father: {fileID: 2912830130425797386}
  m_LocalEulerAnglesHint: {x: 0, y: 0, z: 0}
  m_AnchorMin: {x: 0.5, y: 0.5}
  m_AnchorMax: {x: 0.5, y: 0.5}
  m_AnchoredPosition: {x: 0, y: 0.95}
  m_SizeDelta: {x: 75, y: 53.68}
  m_Pivot: {x: 0.5, y: 0.5}
--- !u!222 &7109525386072034896
CanvasRenderer:
  m_ObjectHideFlags: 0
  m_CorrespondingSourceObject: {fileID: 0}
  m_PrefabInstance: {fileID: 0}
  m_PrefabAsset: {fileID: 0}
  m_GameObject: {fileID: 4438426077687569707}
  m_CullTransparentMesh: 1
--- !u!114 &467997212522998572
MonoBehaviour:
  m_ObjectHideFlags: 0
  m_CorrespondingSourceObject: {fileID: 0}
  m_PrefabInstance: {fileID: 0}
  m_PrefabAsset: {fileID: 0}
  m_GameObject: {fileID: 4438426077687569707}
  m_Enabled: 1
  m_EditorHideFlags: 0
  m_Script: {fileID: 11500000, guid: fe87c0e1cc204ed48ad3b37840f39efc, type: 3}
  m_Name: 
  m_EditorClassIdentifier: 
  m_Material: {fileID: 0}
  m_Color: {r: 0.10980393, g: 0.13333334, b: 0.14901961, a: 1}
  m_RaycastTarget: 1
  m_RaycastPadding: {x: 0, y: 0, z: 0, w: 0}
  m_Maskable: 1
  m_OnCullStateChanged:
    m_PersistentCalls:
      m_Calls: []
  m_Sprite: {fileID: 0}
  m_Type: 0
  m_PreserveAspect: 0
  m_FillCenter: 1
  m_FillMethod: 4
  m_FillAmount: 1
  m_FillClockwise: 1
  m_FillOrigin: 0
  m_UseSpriteMesh: 0
  m_PixelsPerUnitMultiplier: 1
--- !u!114 &621969766534315336
MonoBehaviour:
  m_ObjectHideFlags: 0
  m_CorrespondingSourceObject: {fileID: 0}
  m_PrefabInstance: {fileID: 0}
  m_PrefabAsset: {fileID: 0}
  m_GameObject: {fileID: 4438426077687569707}
  m_Enabled: 1
  m_EditorHideFlags: 0
  m_Script: {fileID: 11500000, guid: 7434d126d65a44c07a9eb516e3307e49, type: 3}
  m_Name: 
  m_EditorClassIdentifier: Nobi.UiRoundedCorners::Nobi.UiRoundedCorners.ImageWithRoundedCorners
  radius: 2
  image: {fileID: 467997212522998572}
--- !u!1 &4628396822553881608
GameObject:
  m_ObjectHideFlags: 0
  m_CorrespondingSourceObject: {fileID: 0}
  m_PrefabInstance: {fileID: 0}
  m_PrefabAsset: {fileID: 0}
  serializedVersion: 6
  m_Component:
  - component: {fileID: 2042979888510924467}
  - component: {fileID: 8297730206142654824}
  - component: {fileID: 1100249815780094037}
  - component: {fileID: 4170338702448367619}
  m_Layer: 5
  m_Name: BG_Inner
  m_TagString: Untagged
  m_Icon: {fileID: 0}
  m_NavMeshLayer: 0
  m_StaticEditorFlags: 0
  m_IsActive: 1
--- !u!224 &2042979888510924467
RectTransform:
  m_ObjectHideFlags: 0
  m_CorrespondingSourceObject: {fileID: 0}
  m_PrefabInstance: {fileID: 0}
  m_PrefabAsset: {fileID: 0}
  m_GameObject: {fileID: 4628396822553881608}
<<<<<<< HEAD
  m_LocalRotation: {x: 0, y: 0, z: 0, w: 1}
  m_LocalPosition: {x: 0, y: 0, z: 0}
  m_LocalScale: {x: 1, y: 1, z: 1}
  m_ConstrainProportionsScale: 0
  m_Children: []
  m_Father: {fileID: 2912830130425797386}
  m_LocalEulerAnglesHint: {x: 0, y: 0, z: 0}
  m_AnchorMin: {x: 0.5, y: 0.5}
  m_AnchorMax: {x: 0.5, y: 0.5}
  m_AnchoredPosition: {x: 0.07, y: 0.88}
=======
  m_LocalRotation: {x: -0, y: -0, z: -0, w: 1}
  m_LocalPosition: {x: 0, y: 0, z: 0}
  m_LocalScale: {x: 1, y: 1, z: 1}
  m_ConstrainProportionsScale: 0
  m_Children:
  - {fileID: 8029857960105196361}
  - {fileID: 2674134313624550240}
  - {fileID: 1478166008534593990}
  m_Father: {fileID: 8060314059874258242}
  m_LocalEulerAnglesHint: {x: 0, y: 0, z: 0}
  m_AnchorMin: {x: 0.5, y: 0.5}
  m_AnchorMax: {x: 0.5, y: 0.5}
  m_AnchoredPosition: {x: 0.07000017, y: -0.06999874}
>>>>>>> 67e8a8fb
  m_SizeDelta: {x: 72, y: 40}
  m_Pivot: {x: 0.5, y: 0.5}
--- !u!222 &8297730206142654824
CanvasRenderer:
  m_ObjectHideFlags: 0
  m_CorrespondingSourceObject: {fileID: 0}
  m_PrefabInstance: {fileID: 0}
  m_PrefabAsset: {fileID: 0}
  m_GameObject: {fileID: 4628396822553881608}
  m_CullTransparentMesh: 1
--- !u!114 &1100249815780094037
MonoBehaviour:
  m_ObjectHideFlags: 0
  m_CorrespondingSourceObject: {fileID: 0}
  m_PrefabInstance: {fileID: 0}
  m_PrefabAsset: {fileID: 0}
  m_GameObject: {fileID: 4628396822553881608}
  m_Enabled: 1
  m_EditorHideFlags: 0
  m_Script: {fileID: 11500000, guid: fe87c0e1cc204ed48ad3b37840f39efc, type: 3}
  m_Name: 
  m_EditorClassIdentifier: 
  m_Material: {fileID: 0}
  m_Color: {r: 0.18039216, g: 0.21960786, b: 0.2509804, a: 1}
  m_RaycastTarget: 1
  m_RaycastPadding: {x: 0, y: 0, z: 0, w: 0}
  m_Maskable: 1
  m_OnCullStateChanged:
    m_PersistentCalls:
      m_Calls: []
  m_Sprite: {fileID: 0}
  m_Type: 0
  m_PreserveAspect: 0
  m_FillCenter: 1
  m_FillMethod: 4
  m_FillAmount: 1
  m_FillClockwise: 1
  m_FillOrigin: 0
  m_UseSpriteMesh: 0
  m_PixelsPerUnitMultiplier: 1
--- !u!114 &4170338702448367619
MonoBehaviour:
  m_ObjectHideFlags: 0
  m_CorrespondingSourceObject: {fileID: 0}
  m_PrefabInstance: {fileID: 0}
  m_PrefabAsset: {fileID: 0}
  m_GameObject: {fileID: 4628396822553881608}
  m_Enabled: 1
  m_EditorHideFlags: 0
  m_Script: {fileID: 11500000, guid: 7434d126d65a44c07a9eb516e3307e49, type: 3}
  m_Name: 
  m_EditorClassIdentifier: Nobi.UiRoundedCorners::Nobi.UiRoundedCorners.ImageWithRoundedCorners
  radius: 1.5
  image: {fileID: 1100249815780094037}
--- !u!1 &5857618594093252298
GameObject:
  m_ObjectHideFlags: 0
  m_CorrespondingSourceObject: {fileID: 0}
  m_PrefabInstance: {fileID: 0}
  m_PrefabAsset: {fileID: 0}
  serializedVersion: 6
  m_Component:
  - component: {fileID: 3767527208629832144}
  - component: {fileID: 8809108125051227206}
  - component: {fileID: 3892515568761319376}
  m_Layer: 5
  m_Name: ArborXR
  m_TagString: Untagged
  m_Icon: {fileID: 0}
  m_NavMeshLayer: 0
  m_StaticEditorFlags: 0
  m_IsActive: 1
--- !u!224 &3767527208629832144
RectTransform:
  m_ObjectHideFlags: 0
  m_CorrespondingSourceObject: {fileID: 0}
  m_PrefabInstance: {fileID: 0}
  m_PrefabAsset: {fileID: 0}
  m_GameObject: {fileID: 5857618594093252298}
  m_LocalRotation: {x: -0, y: -0, z: -0, w: 1}
  m_LocalPosition: {x: 0, y: 0, z: 0}
  m_LocalScale: {x: 0.024734981, y: 0.024734981, z: 0.024734981}
  m_ConstrainProportionsScale: 1
  m_Children: []
  m_Father: {fileID: 8029857960105196361}
  m_LocalEulerAnglesHint: {x: 0, y: 0, z: 0}
  m_AnchorMin: {x: 0.5, y: 0.5}
  m_AnchorMax: {x: 0.5, y: 0.5}
  m_AnchoredPosition: {x: 3.01, y: -0.07}
  m_SizeDelta: {x: 161, y: 50}
  m_Pivot: {x: 0.5, y: 0.5}
--- !u!222 &8809108125051227206
CanvasRenderer:
  m_ObjectHideFlags: 0
  m_CorrespondingSourceObject: {fileID: 0}
  m_PrefabInstance: {fileID: 0}
  m_PrefabAsset: {fileID: 0}
  m_GameObject: {fileID: 5857618594093252298}
  m_CullTransparentMesh: 1
--- !u!114 &3892515568761319376
MonoBehaviour:
  m_ObjectHideFlags: 0
  m_CorrespondingSourceObject: {fileID: 0}
  m_PrefabInstance: {fileID: 0}
  m_PrefabAsset: {fileID: 0}
  m_GameObject: {fileID: 5857618594093252298}
  m_Enabled: 1
  m_EditorHideFlags: 0
  m_Script: {fileID: 11500000, guid: f4688fdb7df04437aeb418b961361dc5, type: 3}
  m_Name: 
  m_EditorClassIdentifier: Unity.TextMeshPro::TMPro.TextMeshProUGUI
  m_Material: {fileID: 0}
  m_Color: {r: 1, g: 1, b: 1, a: 1}
  m_RaycastTarget: 1
  m_RaycastPadding: {x: 0, y: 0, z: 0, w: 0}
  m_Maskable: 1
  m_OnCullStateChanged:
    m_PersistentCalls:
      m_Calls: []
  m_text: ArborXR
  m_isRightToLeft: 0
  m_fontAsset: {fileID: 11400000, guid: 8f586378b4e144a9851e7b34d9b748ee, type: 2}
  m_sharedMaterial: {fileID: 2180264, guid: 8f586378b4e144a9851e7b34d9b748ee, type: 2}
  m_fontSharedMaterials: []
  m_fontMaterial: {fileID: 0}
  m_fontMaterials: []
  m_fontColor32:
    serializedVersion: 2
    rgba: 4294967295
  m_fontColor: {r: 1, g: 1, b: 1, a: 1}
  m_enableVertexGradient: 0
  m_colorMode: 3
  m_fontColorGradient:
    topLeft: {r: 1, g: 1, b: 1, a: 1}
    topRight: {r: 1, g: 1, b: 1, a: 1}
    bottomLeft: {r: 1, g: 1, b: 1, a: 1}
    bottomRight: {r: 1, g: 1, b: 1, a: 1}
  m_fontColorGradientPreset: {fileID: 0}
  m_spriteAsset: {fileID: 0}
  m_tintAllSprites: 0
  m_StyleSheet: {fileID: 0}
  m_TextStyleHashCode: -1183493901
  m_overrideHtmlColors: 0
  m_faceColor:
    serializedVersion: 2
    rgba: 4294967295
  m_fontSize: 36
  m_fontSizeBase: 36
  m_fontWeight: 400
  m_enableAutoSizing: 0
  m_fontSizeMin: 18
  m_fontSizeMax: 72
  m_fontStyle: 1
  m_HorizontalAlignment: 2
  m_VerticalAlignment: 512
  m_textAlignment: 65535
  m_characterSpacing: -5.23
  m_wordSpacing: 0
  m_lineSpacing: 0
  m_lineSpacingMax: 0
  m_paragraphSpacing: 0
  m_charWidthMaxAdj: 0
  m_TextWrappingMode: 1
  m_wordWrappingRatios: 0.4
  m_overflowMode: 0
  m_linkedTextComponent: {fileID: 0}
  parentLinkedComponent: {fileID: 0}
  m_enableKerning: 0
  m_ActiveFontFeatures: 6e72656b
  m_enableExtraPadding: 0
  checkPaddingRequired: 0
  m_isRichText: 1
  m_EmojiFallbackSupport: 1
  m_parseCtrlCharacters: 1
  m_isOrthographic: 1
  m_isCullingEnabled: 0
  m_horizontalMapping: 0
  m_verticalMapping: 0
  m_uvLineOffset: 0
  m_geometrySortingOrder: 0
  m_IsTextObjectScaleStatic: 0
  m_VertexBufferAutoSizeReduction: 0
  m_useMaxVisibleDescender: 1
  m_pageToDisplay: 1
  m_margin: {x: 0, y: 0, z: 0, w: 0}
  m_isUsingLegacyAnimationComponent: 0
  m_isVolumetricText: 0
  m_hasFontAssetChanged: 0
  m_baseMaterial: {fileID: 0}
  m_maskOffset: {x: 0, y: 0, z: 0, w: 0}
--- !u!1 &6167291256615976473
GameObject:
  m_ObjectHideFlags: 0
  m_CorrespondingSourceObject: {fileID: 0}
  m_PrefabInstance: {fileID: 0}
  m_PrefabAsset: {fileID: 0}
  serializedVersion: 6
  m_Component:
  - component: {fileID: 1478166008534593990}
  - component: {fileID: 5782844128339075455}
  - component: {fileID: 364943590779652070}
  m_Layer: 5
  m_Name: DynamicMessage
  m_TagString: Untagged
  m_Icon: {fileID: 0}
  m_NavMeshLayer: 0
  m_StaticEditorFlags: 0
  m_IsActive: 1
--- !u!224 &1478166008534593990
RectTransform:
  m_ObjectHideFlags: 0
  m_CorrespondingSourceObject: {fileID: 0}
  m_PrefabInstance: {fileID: 0}
  m_PrefabAsset: {fileID: 0}
  m_GameObject: {fileID: 6167291256615976473}
  m_LocalRotation: {x: -0, y: -0, z: -0, w: 1}
  m_LocalPosition: {x: 0, y: 0, z: -1}
  m_LocalScale: {x: 1, y: 1, z: 1}
  m_ConstrainProportionsScale: 0
  m_Children: []
<<<<<<< HEAD
  m_Father: {fileID: 2912830130425797386}
=======
  m_Father: {fileID: 2042979888510924467}
>>>>>>> 67e8a8fb
  m_LocalEulerAnglesHint: {x: 0, y: 0, z: 0}
  m_AnchorMin: {x: 0.5, y: 0.5}
  m_AnchorMax: {x: 0.5, y: 0.5}
  m_AnchoredPosition: {x: 0, y: -0.880003}
  m_SizeDelta: {x: 140, y: 80}
  m_Pivot: {x: 0.5, y: 0.5}
--- !u!222 &5782844128339075455
CanvasRenderer:
  m_ObjectHideFlags: 0
  m_CorrespondingSourceObject: {fileID: 0}
  m_PrefabInstance: {fileID: 0}
  m_PrefabAsset: {fileID: 0}
  m_GameObject: {fileID: 6167291256615976473}
  m_CullTransparentMesh: 1
--- !u!114 &364943590779652070
MonoBehaviour:
  m_ObjectHideFlags: 0
  m_CorrespondingSourceObject: {fileID: 0}
  m_PrefabInstance: {fileID: 0}
  m_PrefabAsset: {fileID: 0}
  m_GameObject: {fileID: 6167291256615976473}
  m_Enabled: 1
  m_EditorHideFlags: 0
  m_Script: {fileID: 11500000, guid: f4688fdb7df04437aeb418b961361dc5, type: 3}
  m_Name: 
  m_EditorClassIdentifier: 
  m_Material: {fileID: 0}
  m_Color: {r: 1, g: 1, b: 1, a: 1}
  m_RaycastTarget: 1
  m_RaycastPadding: {x: 0, y: 0, z: 0, w: 0}
  m_Maskable: 1
  m_OnCullStateChanged:
    m_PersistentCalls:
      m_Calls: []
  m_text: 
  m_isRightToLeft: 0
  m_fontAsset: {fileID: 11400000, guid: 8f586378b4e144a9851e7b34d9b748ee, type: 2}
  m_sharedMaterial: {fileID: 2180264, guid: 8f586378b4e144a9851e7b34d9b748ee, type: 2}
  m_fontSharedMaterials: []
  m_fontMaterial: {fileID: 0}
  m_fontMaterials: []
  m_fontColor32:
    serializedVersion: 2
    rgba: 4294967295
  m_fontColor: {r: 1, g: 1, b: 1, a: 1}
  m_enableVertexGradient: 0
  m_colorMode: 3
  m_fontColorGradient:
    topLeft: {r: 1, g: 1, b: 1, a: 1}
    topRight: {r: 1, g: 1, b: 1, a: 1}
    bottomLeft: {r: 1, g: 1, b: 1, a: 1}
    bottomRight: {r: 1, g: 1, b: 1, a: 1}
  m_fontColorGradientPreset: {fileID: 0}
  m_spriteAsset: {fileID: 0}
  m_tintAllSprites: 0
  m_StyleSheet: {fileID: 0}
  m_TextStyleHashCode: -1183493901
  m_overrideHtmlColors: 0
  m_faceColor:
    serializedVersion: 2
    rgba: 4294967295
<<<<<<< HEAD
  m_fontSize: 5
  m_fontSizeBase: 5
=======
  m_fontSize: 3.5
  m_fontSizeBase: 3.5
>>>>>>> 67e8a8fb
  m_fontWeight: 400
  m_enableAutoSizing: 0
  m_fontSizeMin: 6
  m_fontSizeMax: 20
  m_fontStyle: 0
  m_HorizontalAlignment: 2
  m_VerticalAlignment: 512
  m_textAlignment: 65535
  m_characterSpacing: 0
  m_wordSpacing: 0
  m_lineSpacing: 0
  m_lineSpacingMax: 0
  m_paragraphSpacing: 0
  m_charWidthMaxAdj: 0
  m_TextWrappingMode: 1
  m_wordWrappingRatios: 0.4
  m_overflowMode: 0
  m_linkedTextComponent: {fileID: 0}
  parentLinkedComponent: {fileID: 0}
  m_enableKerning: 1
  m_ActiveFontFeatures: 6e72656b
  m_enableExtraPadding: 0
  checkPaddingRequired: 0
  m_isRichText: 1
  m_EmojiFallbackSupport: 1
  m_parseCtrlCharacters: 1
  m_isOrthographic: 1
  m_isCullingEnabled: 0
  m_horizontalMapping: 0
  m_verticalMapping: 0
  m_uvLineOffset: 0
  m_geometrySortingOrder: 0
  m_IsTextObjectScaleStatic: 0
  m_VertexBufferAutoSizeReduction: 0
  m_useMaxVisibleDescender: 1
  m_pageToDisplay: 1
  m_margin: {x: 6, y: 3, z: 6, w: 6}
  m_isUsingLegacyAnimationComponent: 0
  m_isVolumetricText: 0
  m_hasFontAssetChanged: 0
  m_baseMaterial: {fileID: 0}
  m_maskOffset: {x: 0, y: 0, z: 0, w: 0}
--- !u!1 &7189616450297495808
GameObject:
  m_ObjectHideFlags: 0
  m_CorrespondingSourceObject: {fileID: 0}
  m_PrefabInstance: {fileID: 0}
  m_PrefabAsset: {fileID: 0}
  serializedVersion: 6
  m_Component:
  - component: {fileID: 2099993793296773275}
  - component: {fileID: 6438592049748419313}
  - component: {fileID: 1305366505939637083}
  m_Layer: 5
  m_Name: Icon
  m_TagString: Untagged
  m_Icon: {fileID: 0}
  m_NavMeshLayer: 0
  m_StaticEditorFlags: 0
  m_IsActive: 1
--- !u!224 &2099993793296773275
RectTransform:
  m_ObjectHideFlags: 0
  m_CorrespondingSourceObject: {fileID: 0}
  m_PrefabInstance: {fileID: 0}
  m_PrefabAsset: {fileID: 0}
  m_GameObject: {fileID: 7189616450297495808}
  m_LocalRotation: {x: -0, y: -0, z: -0, w: 1}
  m_LocalPosition: {x: 0, y: 0, z: 0}
  m_LocalScale: {x: 2.5, y: 2.5, z: 2.5}
  m_ConstrainProportionsScale: 1
  m_Children: []
  m_Father: {fileID: 2674134313624550240}
  m_LocalEulerAnglesHint: {x: 0, y: 0, z: 0}
  m_AnchorMin: {x: 0, y: 1}
  m_AnchorMax: {x: 0, y: 1}
  m_AnchoredPosition: {x: 0.748168, y: -0.7501583}
  m_SizeDelta: {x: 1.5, y: 1.5}
  m_Pivot: {x: 0.5, y: 0.5}
--- !u!222 &6438592049748419313
CanvasRenderer:
  m_ObjectHideFlags: 0
  m_CorrespondingSourceObject: {fileID: 0}
  m_PrefabInstance: {fileID: 0}
  m_PrefabAsset: {fileID: 0}
  m_GameObject: {fileID: 7189616450297495808}
  m_CullTransparentMesh: 1
--- !u!114 &1305366505939637083
MonoBehaviour:
  m_ObjectHideFlags: 0
  m_CorrespondingSourceObject: {fileID: 0}
  m_PrefabInstance: {fileID: 0}
  m_PrefabAsset: {fileID: 0}
  m_GameObject: {fileID: 7189616450297495808}
  m_Enabled: 1
  m_EditorHideFlags: 0
  m_Script: {fileID: 11500000, guid: fe87c0e1cc204ed48ad3b37840f39efc, type: 3}
  m_Name: 
  m_EditorClassIdentifier: 
  m_Material: {fileID: 0}
  m_Color: {r: 1, g: 1, b: 1, a: 1}
  m_RaycastTarget: 1
  m_RaycastPadding: {x: 0, y: 0, z: 0, w: 0}
  m_Maskable: 1
  m_OnCullStateChanged:
    m_PersistentCalls:
      m_Calls: []
  m_Sprite: {fileID: 21300000, guid: ec0ffed969c0c4915b0b48fc76785b34, type: 3}
  m_Type: 0
  m_PreserveAspect: 0
  m_FillCenter: 1
  m_FillMethod: 4
  m_FillAmount: 1
  m_FillClockwise: 1
  m_FillOrigin: 0
  m_UseSpriteMesh: 0
  m_PixelsPerUnitMultiplier: 12<|MERGE_RESOLUTION|>--- conflicted
+++ resolved
@@ -27,11 +27,7 @@
   serializedVersion: 2
   m_LocalRotation: {x: 0, y: 0, z: 0, w: 1}
   m_LocalPosition: {x: 0, y: 0, z: 0}
-<<<<<<< HEAD
-  m_LocalScale: {x: 0.02, y: 0.02, z: 0.02}
-=======
   m_LocalScale: {x: 0.018, y: 0.018, z: 0.018}
->>>>>>> 67e8a8fb
   m_ConstrainProportionsScale: 1
   m_Children:
   - {fileID: 2912830130425797386}
@@ -52,11 +48,7 @@
   faceCamera: 1
   xPosition: 0
   distanceFromCamera: 1.5
-<<<<<<< HEAD
-  verticalOffset: 0.1
-=======
   verticalOffset: 0.15
->>>>>>> 67e8a8fb
 --- !u!1 &1457430707783499973
 GameObject:
   m_ObjectHideFlags: 0
@@ -361,19 +353,11 @@
   - {fileID: 4278874368540119901}
   - {fileID: 2099993793296773275}
   - {fileID: 4419840889382406068}
-<<<<<<< HEAD
-  m_Father: {fileID: 2912830130425797386}
-  m_LocalEulerAnglesHint: {x: 0, y: 0, z: 0}
-  m_AnchorMin: {x: 0, y: 1}
-  m_AnchorMax: {x: 0, y: 1}
-  m_AnchoredPosition: {x: 25.2, y: -22.4}
-=======
   m_Father: {fileID: 2042979888510924467}
   m_LocalEulerAnglesHint: {x: 0, y: 0, z: 0}
   m_AnchorMin: {x: 0, y: 1}
   m_AnchorMax: {x: 0, y: 1}
   m_AnchoredPosition: {x: 61.13, y: -43.28}
->>>>>>> 67e8a8fb
   m_SizeDelta: {x: 1.5, y: 1.5}
   m_Pivot: {x: 0.5, y: 0.5}
 --- !u!222 &1065968425378239649
@@ -415,19 +399,11 @@
   m_Children:
   - {fileID: 5197428250447043253}
   - {fileID: 3767527208629832144}
-<<<<<<< HEAD
-  m_Father: {fileID: 2912830130425797386}
-  m_LocalEulerAnglesHint: {x: 0, y: 0, z: 0}
-  m_AnchorMin: {x: 0, y: 1}
-  m_AnchorMax: {x: 0, y: 1}
-  m_AnchoredPosition: {x: -33.5, y: 24.5}
-=======
   m_Father: {fileID: 2042979888510924467}
   m_LocalEulerAnglesHint: {x: 0, y: 0, z: 0}
   m_AnchorMin: {x: 0, y: 1}
   m_AnchorMax: {x: 0, y: 1}
   m_AnchoredPosition: {x: 2.430006, y: 3.6200027}
->>>>>>> 67e8a8fb
   m_SizeDelta: {x: 1.5, y: 1.5}
   m_Pivot: {x: 0.5, y: 0.5}
 --- !u!222 &756584405790627467
@@ -470,10 +446,6 @@
   m_ConstrainProportionsScale: 0
   m_Children:
   - {fileID: 8060314059874258242}
-  - {fileID: 2042979888510924467}
-  - {fileID: 8029857960105196361}
-  - {fileID: 2674134313624550240}
-  - {fileID: 1478166008534593990}
   m_Father: {fileID: 3813856338820227199}
   m_LocalEulerAnglesHint: {x: 0, y: 0, z: 0}
   m_AnchorMin: {x: 0, y: 0}
@@ -736,18 +708,6 @@
   m_PrefabInstance: {fileID: 0}
   m_PrefabAsset: {fileID: 0}
   m_GameObject: {fileID: 4628396822553881608}
-<<<<<<< HEAD
-  m_LocalRotation: {x: 0, y: 0, z: 0, w: 1}
-  m_LocalPosition: {x: 0, y: 0, z: 0}
-  m_LocalScale: {x: 1, y: 1, z: 1}
-  m_ConstrainProportionsScale: 0
-  m_Children: []
-  m_Father: {fileID: 2912830130425797386}
-  m_LocalEulerAnglesHint: {x: 0, y: 0, z: 0}
-  m_AnchorMin: {x: 0.5, y: 0.5}
-  m_AnchorMax: {x: 0.5, y: 0.5}
-  m_AnchoredPosition: {x: 0.07, y: 0.88}
-=======
   m_LocalRotation: {x: -0, y: -0, z: -0, w: 1}
   m_LocalPosition: {x: 0, y: 0, z: 0}
   m_LocalScale: {x: 1, y: 1, z: 1}
@@ -761,7 +721,6 @@
   m_AnchorMin: {x: 0.5, y: 0.5}
   m_AnchorMax: {x: 0.5, y: 0.5}
   m_AnchoredPosition: {x: 0.07000017, y: -0.06999874}
->>>>>>> 67e8a8fb
   m_SizeDelta: {x: 72, y: 40}
   m_Pivot: {x: 0.5, y: 0.5}
 --- !u!222 &8297730206142654824
@@ -982,11 +941,7 @@
   m_LocalScale: {x: 1, y: 1, z: 1}
   m_ConstrainProportionsScale: 0
   m_Children: []
-<<<<<<< HEAD
-  m_Father: {fileID: 2912830130425797386}
-=======
   m_Father: {fileID: 2042979888510924467}
->>>>>>> 67e8a8fb
   m_LocalEulerAnglesHint: {x: 0, y: 0, z: 0}
   m_AnchorMin: {x: 0.5, y: 0.5}
   m_AnchorMax: {x: 0.5, y: 0.5}
@@ -1048,13 +1003,8 @@
   m_faceColor:
     serializedVersion: 2
     rgba: 4294967295
-<<<<<<< HEAD
-  m_fontSize: 5
-  m_fontSizeBase: 5
-=======
   m_fontSize: 3.5
   m_fontSizeBase: 3.5
->>>>>>> 67e8a8fb
   m_fontWeight: 400
   m_enableAutoSizing: 0
   m_fontSizeMin: 6
