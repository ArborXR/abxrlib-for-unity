--- conflicted
+++ resolved
@@ -4067,11 +4067,8 @@
   m_Script: {fileID: 11500000, guid: 4cc586c9ddf94214b78ab4dcd9e26307, type: 3}
   m_Name: 
   m_EditorClassIdentifier: 
-<<<<<<< HEAD
-=======
   faceCamera: 1
   xPosition: 0
->>>>>>> 67e8a8fb
   distanceFromCamera: 1
   verticalOffset: 0.19
 --- !u!1 &8507609020988169254
