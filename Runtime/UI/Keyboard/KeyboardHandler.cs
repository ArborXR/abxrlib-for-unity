--- conflicted
+++ resolved
@@ -75,28 +75,18 @@
             
             if (keyboardType == KeyboardType.PinPad)
             {
-<<<<<<< HEAD
-               if (_pinPadInstance != null) return;
-                _pinPadInstance = Instantiate(_pinPadPrefab); 
-                
-=======
                 if (_pinPadInstance) return; // Prevent duplicate PIN pad creation
                 _pinPadInstance = Instantiate(_pinPadPrefab);
->>>>>>> 1b071d88
                 _prompt = _pinPadInstance.GetComponentsInChildren<TextMeshProUGUI>()
                     .FirstOrDefault(t => t.name == "DynamicMessage");
                 
             }
             else if (keyboardType == KeyboardType.FullKeyboard)
             {
-<<<<<<< HEAD
-                if( _keyboardInstance) return;
-=======
-                if (_panelInstance) return; // Prevent duplicate full keyboard creation
->>>>>>> 1b071d88
+                if( _keyboardInstance) return; // Prevent duplicate full keyboard creation
                 _keyboardInstance = Instantiate(_keyboardPrefab);
                 
-                if(_panelInstance) return;
+                if(_panelInstance) return; // Prevent duplicate text prompt panel creation
                 _panelInstance = Instantiate(_panelPrefab);
                     
                 _prompt = _panelInstance.GetComponentsInChildren<TextMeshProUGUI>()
