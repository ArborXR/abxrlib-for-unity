--- conflicted
+++ resolved
@@ -149,15 +149,6 @@
             // Use fixed pixel offset instead of percentage for consistent behavior across devices
             float panelX = keyboardX - 10f; // 10 design units to the right (adjust as needed)
             
-<<<<<<< HEAD
-            // Apply additional left offset for Unity editor player (not VR)
-            if (Application.isEditor && RigDetector.PrefabSuffix() == "_Default")
-            {
-                panelX += 8f; // Move 8f to the right for Unity editor player
-            }
-
-=======
->>>>>>> 67e8a8fb
             // Set panel anchors to match keyboard's anchor system
             panelRect.anchorMin = keyboardRect.anchorMin;
             panelRect.anchorMax = keyboardRect.anchorMax;
