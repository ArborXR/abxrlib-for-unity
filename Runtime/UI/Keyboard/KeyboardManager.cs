--- conflicted
+++ resolved
@@ -40,7 +40,6 @@
 
         private void Start()
         {
-<<<<<<< HEAD
             // Check for QR reader instances immediately
             CheckAndEnableQRButton();
             
@@ -116,10 +115,6 @@
                     lastQRButtonState = false;
                 }
             }
-=======
-#if PICO_ENTERPRISE_SDK_3
-            if (PicoQRCodeReader.Instance != null) qrCodeButton.gameObject.SetActive(true);
->>>>>>> 40521b31
 #endif
         }
 
@@ -197,7 +192,10 @@
         
         private void QRCode()
         {
-<<<<<<< HEAD
+
+// #if PICO_ENTERPRISE_SDK_3
+//             if (PicoQRCodeReader.Instance != null) qrCodeButton.gameObject.SetActive(true);
+// #endif
 #if PICO_ENTERPRISE_SDK
             // Toggle: if already scanning, cancel; otherwise start scanning
             if (PicoQRCodeReader.Instance != null)
@@ -221,10 +219,6 @@
                 // Update button text immediately after toggling
                 UpdateQRButtonTextImmediate();
             }
-=======
-#if PICO_ENTERPRISE_SDK_3
-            PicoQRCodeReader.Instance?.ScanQRCode();
->>>>>>> 40521b31
 #endif
             inputField.text = "";
         }
